--- conflicted
+++ resolved
@@ -1,47 +1,9 @@
-<<<<<<< HEAD
 {
     "dataset": {
         "extension": "h5",
         "h5_path": "dataset/h5_dataset/deforming_plate/train.h5",
         "meta_path": "dataset_config/plate_meta.json",
         "khop": 2,
-        "new_edges_ratio": 0
-    },
-    "model": {
-        "type": "epd",
-        "message_passing_num": 15,
-        "node_input_size": 6,
-        "edge_input_size": 8,
-        "output_size": 3,
-        "hidden_size": 128
-    },
-    "index": {
-        "feature_index_start": 0,
-        "feature_index_end": 6,
-        "output_index_start": 0,
-        "output_index_end": 3,
-        "node_type_index": 7
-    },
-    "transformations": {
-        "preprocessing": {
-            "noise": 0.003,
-            "noise_index_start": [0],
-            "noise_index_end": [6],
-            "masking": 0
-        },
-        "world_pos_parameters": {
-            "use": true,
-            "world_pos_index_start": 0,
-            "world_pos_index_end": 3
-        }
-    }
-=======
-{
-    "dataset": {
-        "extension": "h5",
-        "h5_path": "dataset/h5_dataset/deforming_plate/train.h5",
-        "meta_path": "dataset_config/plate_meta.json",
-        "khop": 1,
         "new_edges_ratio": 0
     },
     "model": {
@@ -72,5 +34,4 @@
             "world_pos_index_end": 3
         }
     }
->>>>>>> f8472eb0
 }