{
    "dataset": {
        "extension": "h5",
        "h5_path": "dataset/h5_dataset/deforming_plate/train.h5",
        "meta_path": "dataset_config/plate_meta.json",
<<<<<<< HEAD
        "khop": 2,
        "new_edges_ratio": 0
    },
    "model": {
        "type": "epd",
        "message_passing_num": 15,
=======
        "khop": 1,
        "new_edges_ratio": 0
    },
    "model": {
        "type": "transformer",
        "message_passing_num": 10,
>>>>>>> c11fd471
        "node_input_size": 6,
        "edge_input_size": 0,
        "output_size": 3,
        "hidden_size": 64,
        "num_heads": 4
    },
    "index": {
        "feature_index_start": 0,
        "feature_index_end": 6,
        "output_index_start": 0,
        "output_index_end": 3,
        "node_type_index": 6
    },
    "transformations": {
        "preprocessing": {
            "noise": 0.003,
            "noise_index_start": [0],
            "noise_index_end": [3],
            "masking": 0
        },
        "world_pos_parameters": {
            "use": true,
            "world_pos_index_start": 0,
            "world_pos_index_end": 3
        }
    }
}<|MERGE_RESOLUTION|>--- conflicted
+++ resolved
@@ -3,21 +3,12 @@
         "extension": "h5",
         "h5_path": "dataset/h5_dataset/deforming_plate/train.h5",
         "meta_path": "dataset_config/plate_meta.json",
-<<<<<<< HEAD
-        "khop": 2,
-        "new_edges_ratio": 0
-    },
-    "model": {
-        "type": "epd",
-        "message_passing_num": 15,
-=======
         "khop": 1,
         "new_edges_ratio": 0
     },
     "model": {
         "type": "transformer",
         "message_passing_num": 10,
->>>>>>> c11fd471
         "node_input_size": 6,
         "edge_input_size": 0,
         "output_size": 3,
