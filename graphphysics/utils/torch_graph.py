--- conflicted
+++ resolved
@@ -1,292 +1,3 @@
-<<<<<<< HEAD
-from typing import Dict, List, Optional, Union
-
-import meshio
-import numpy as np
-import torch
-import torch_geometric.transforms as T
-from meshio import Mesh
-from torch_geometric.data import Data
-
-device = "cuda" if torch.cuda.is_available() else "cpu"
-
-
-def compute_k_hop_edge_index(
-    edge_index: torch.Tensor,
-    num_hops: int,
-    num_nodes: int,
-) -> torch.Tensor:
-    """Computes the k-hop edge index for a given edge index tensor.
-
-    Parameters:
-        edge_index (torch.Tensor): The edge index tensor of shape [2, num_edges].
-        num_hops (int): The number of hops.
-        num_nodes (int): The number of nodes.
-
-    Returns:
-        torch.Tensor: The edge index tensor representing the k-hop edges.
-    """
-    # Build the sparse adjacency matrix
-    adj = torch.sparse_coo_tensor(
-        edge_index,
-        values=torch.ones(edge_index.size(1), dtype=torch.float32, device=device),
-        size=(num_nodes, num_nodes),
-    ).coalesce()
-
-    adj_k = adj.clone()
-    for _ in range(num_hops - 1):
-        adj_k = adj_k + torch.sparse.mm(adj_k, adj)
-        adj_k = adj_k.coalesce()
-
-        # Remove self-loops
-        indices = adj_k.indices()
-        mask = indices[0] != indices[1]
-        adj_k = torch.sparse_coo_tensor(
-            indices=indices[:, mask],
-            values=adj_k.values()[mask],
-            size=adj_k.size(),
-        ).coalesce()
-
-    khop_edge_index = adj_k.indices()
-    return khop_edge_index
-
-
-def compute_k_hop_graph(
-    graph: Data,
-    num_hops: int,
-    add_edge_features_to_khop: bool = False,
-    device: str = "cpu",
-) -> Data:
-    """Builds a k-hop mesh graph.
-
-    This implementation constructs the sparse adjacency matrix associated with the mesh graph
-    and computes its powers in a sparse manner.
-
-    Parameters:
-        graph (Data): The input graph data.
-        num_hops (int): The number of hops.
-        add_edge_features_to_khop (bool): Whether to compute edge features for the k-hop graph.
-        device (str): The device to move tensors to.
-
-    Returns:
-        Data: The k-hop graph data.
-    """
-    if num_hops == 1:
-        return graph
-
-    edge_index = graph.edge_index
-    num_nodes = graph.num_nodes
-
-    khop_edge_index = compute_k_hop_edge_index(
-        edge_index=edge_index,
-        num_hops=num_hops,
-        num_nodes=num_nodes,
-    ).to(device)
-
-    # Build k-hop graph
-    khop_mesh_graph = Data(
-        x=graph.x, edge_index=khop_edge_index, pos=graph.pos, y=graph.y, face=graph.face
-    )
-
-    # Optionally compute edge features
-    if add_edge_features_to_khop:
-        edge_feature_computer = T.Compose(
-            [
-                T.Cartesian(norm=False),
-                T.Distance(norm=False),
-            ]
-        )
-        khop_mesh_graph = edge_feature_computer(khop_mesh_graph).to(device)
-
-    return khop_mesh_graph
-
-
-def meshdata_to_graph(
-    points: np.ndarray,
-    cells: np.ndarray,
-    point_data: Optional[Dict[str, np.ndarray]],
-    time: Union[int, float] = 1,
-    target: Optional[np.ndarray] = None,
-    return_only_node_features: bool = False,
-) -> Data:
-    """Converts mesh data into a PyTorch Geometric Data object.
-
-    Parameters:
-        points (np.ndarray): The coordinates of the mesh points.
-        cells (np.ndarray): The connectivity of the mesh (how points form cells); either triangles or tetrahedras.
-        point_data (Dict[str, np.ndarray]): A dictionary of point-associated data.
-        time (int or float): A scalar value representing the time step.
-        target (np.ndarray, optional): An optional target tensor.
-        return_only_node_features (bool): Whether to return only node features.
-
-    Returns:
-        Data: A PyTorch Geometric Data object representing the mesh.
-    """
-    # Combine all point data into a single array
-    if point_data is not None:
-        if any(data.ndim > 1 for data in point_data.values()):
-            # if any(data.shape[1] > 1 for data in point_data.values()):
-            node_features = np.hstack(
-                [data for data in point_data.values()]
-                + [np.full((len(points),), time).reshape((-1, 1))]
-            )
-            node_features = torch.tensor(node_features, dtype=torch.float32)
-        else:
-            node_features = np.vstack(
-                [data for data in point_data.values()] + [np.full((len(points),), time)]
-            ).T
-            node_features = torch.tensor(node_features, dtype=torch.float32)
-    else:
-        node_features = torch.zeros((len(points), 1), dtype=torch.float32)
-
-    if return_only_node_features:
-        return node_features
-
-    # Convert target to tensor if provided
-    if target is not None:
-        if any(data.ndim > 1 for data in target.values()):
-            # if any(data.shape[1] > 1 for data in target.values()):
-            target_features = np.hstack([data for data in target.values()])
-            target_features = torch.tensor(target_features, dtype=torch.float32)
-        else:
-            target_features = np.vstack([data for data in target.values()]).T
-            target_features = torch.tensor(target_features, dtype=torch.float32)
-    else:
-        target_features = None
-
-    # Get tetrahedras and triangles from cells
-    tetra = None
-    cells = cells.T
-    cells = torch.tensor(cells, dtype=torch.long)
-    if cells.shape[0] == 4:
-        tetra = cells
-        face = torch.cat(
-            [
-                cells[0:3],
-                cells[1:4],
-                torch.stack([cells[2], cells[3], cells[0]], dim=0),
-                torch.stack([cells[3], cells[0], cells[1]], dim=0),
-            ],
-            dim=1,
-        )
-    if cells.shape[0] == 3:
-        face = torch.tensor(cells)
-
-    return Data(
-        x=node_features,
-        face=face,
-        tetra=tetra,
-        y=target_features,
-        pos=torch.tensor(points, dtype=torch.float32),
-    )
-
-
-def mesh_to_graph(
-    mesh: Mesh,
-    time: Union[int, float] = 1,
-    target_mesh: Optional[Mesh] = None,
-    target_fields: Optional[List[str]] = None,
-) -> Data:
-    """Converts mesh and optional target mesh data into a PyTorch Geometric Data object.
-
-    Parameters:
-        mesh (Mesh): A Mesh object containing the mesh data.
-        time (int or float): A scalar value representing the time step.
-        target_mesh (Mesh, optional): An optional Mesh object containing target data.
-        target_fields (List[str], optional): Fields from the target_mesh to be used as the target data.
-
-    Returns:
-        Data: A PyTorch Geometric Data object representing the mesh with optional target data.
-    """
-    # Prepare target data if a target mesh is provided
-    target = None
-    if target_mesh is not None and target_fields:
-        target_data = [target_mesh.point_data[field] for field in target_fields]
-        target = np.hstack(target_data)
-
-    # Extract cells of type 'triangle' and 'quad'
-    cells = np.vstack(
-        [v for k, v in mesh.cells_dict.items() if k in ["triangle", "quad"]]
-    )
-
-    return meshdata_to_graph(
-        points=mesh.points,
-        cells=cells,
-        point_data=mesh.point_data,
-        time=time,
-        target=target,
-    )
-
-
-def torch_graph_to_mesh(graph: Data, node_features_mapping: dict[str, int]) -> Mesh:
-    """Converts a PyTorch Geometric graph to a meshio Mesh object.
-
-    This function takes a graph represented in PyTorch Geometric's `Data` format and
-    converts it into a meshio Mesh object. It extracts the positions, faces, and specified
-    node features from the graph and constructs a Mesh object.
-
-    Parameters:
-        - graph (Data): The graph to convert, represented as a PyTorch Geometric `Data` object.
-                      It should contain node positions in `graph.pos` and connectivity
-                      (faces) in `graph.face`.
-        - node_features_mapping (dict[str, int]): A dictionary mapping feature names to their
-                                                corresponding column indices in `graph.x`.
-                                                This allows selective inclusion of node features
-                                                in the resulting Mesh object's point data.
-
-    Returns:
-        - Mesh: A meshio Mesh object containing the graph's geometric and feature data.
-
-    Note:
-    The function detaches tensors and moves them to CPU before converting to NumPy arrays,
-    ensuring compatibility with meshio and avoiding GPU memory issues.
-    """
-    point_data = {
-        f: graph.x[:, indx].detach().cpu().numpy()
-        for f, indx in node_features_mapping.items()
-    }
-
-    cells = graph.face.detach().cpu().numpy()
-    if graph.pos.shape[1] == 2:
-        extra_shape = 3
-        cells_type = "triangle"
-    elif graph.pos.shape[1] == 3:
-        extra_shape = 4
-        cells_type = "tetra"
-    else:
-        raise ValueError(
-            f"Graph Pos does not have the right shape. Expected shape[1] to be 2 or 3. Got {graph.pos.shape[1]}"
-        )
-
-    if cells.shape[-1] != extra_shape:
-        cells = cells.T
-
-    return meshio.Mesh(
-        graph.pos.detach().cpu().numpy(),
-        [(cells_type, cells)],
-        point_data=point_data,
-    )
-
-
-def get_masked_indexes(graph: Data, masking_ratio: float = 0.15) -> torch.Tensor:
-    """Generate masked indices for the input graph based on the masking ratio.
-
-    Args:
-        graph (Data): The input graph data.
-        masking_ratio (float): The ratio of nodes to mask.
-
-    Returns:
-        selected_indices (Tensor): The indices of nodes to keep after masking.
-    """
-    n, _ = graph.x.shape
-    nodes_to_keep = 1 - masking_ratio
-    num_rows_to_sample = int(nodes_to_keep * n)
-    # Generate random indices
-    random_indices = torch.randperm(n)
-    selected_indices = random_indices[:num_rows_to_sample]
-
-    return selected_indices
-=======
 from functools import partial
 from typing import Dict, List, Optional, Union
 
@@ -585,5 +296,4 @@
     random_indices = torch.randperm(n)
     selected_indices = random_indices[:num_rows_to_sample]
 
-    return selected_indices
->>>>>>> f8472eb0
+    return selected_indices