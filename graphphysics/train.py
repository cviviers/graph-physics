<<<<<<< HEAD
import json
import os
os.environ["PYVISTA_OFF_SCREEN"] = "true"
import warnings

import torch
from absl import app, flags
from lightning.pytorch import Trainer
from lightning.pytorch.callbacks import LearningRateMonitor, ModelCheckpoint
from lightning.pytorch.loggers import WandbLogger
from loguru import logger
from torch_geometric.loader import DataLoader

import wandb
from graphphysics.external.aneurysm import build_features
from graphphysics.training.callback import LogPyVistaPredictionsCallback
from graphphysics.training.lightning_module import LightningModule
from graphphysics.training.parse_parameters import (
    get_dataset,
    get_num_workers,
    get_preprocessing,
)
from graphphysics.utils.progressbar import ColabProgressBar

warnings.filterwarnings(
    "ignore", ".*Trying to infer the `batch_size` from an ambiguous collection.*"
)

torch.set_float32_matmul_precision("high")

FLAGS = flags.FLAGS
flags.DEFINE_string("project_name", "my_project", "Name of the WandB project")
flags.DEFINE_integer("num_epochs", 10, "Number of epochs")
flags.DEFINE_float("init_lr", 0.001, "Initial learning rate")
flags.DEFINE_integer("batch_size", 2, "Batch size")
flags.DEFINE_integer("warmup", 1000, "Learning rate warmup steps")
flags.DEFINE_integer("num_workers", 2, "Number of DataLoader workers")
flags.DEFINE_integer("prefetch_factor", 2, "Number of batches to prefetch")
flags.DEFINE_string("model_save_path", None, "Path to the checkpoint (.ckpt) file")
flags.DEFINE_bool("use_previous_data", False, "Whether to use previous data or not")
flags.DEFINE_integer(
    "previous_data_start", 4, "Index of the start of the previous data in the features"
)
flags.DEFINE_integer(
    "previous_data_end", 7, "Index of the end of the previous data in the features"
)
flags.DEFINE_bool("no_edge_feature", False, "Whether to use edge features")
flags.DEFINE_string(
    "training_parameters_path", None, "Path to the training parameters JSON file"
)
flags.DEFINE_string("output_dir", "checkpoints/", "Directory to save checkpoints")


def main(argv):
    del argv

    # Check that the training parameters path is provided
    if not FLAGS.training_parameters_path:
        raise ValueError("The 'training_parameters_path' flag must be provided.")

    # Load training parameters from JSON file
    training_parameters_path = FLAGS.training_parameters_path
    logger.info(f"Opening training parameters from {training_parameters_path}")
    try:
        with open(training_parameters_path, "r") as fp:
            parameters = json.load(fp)
    except Exception as e:
        logger.error(f"Error reading training parameters: {e}")
        return

    device = torch.device("cuda" if torch.cuda.is_available() else "cpu")

    wandb_project_name = FLAGS.project_name
    num_epochs = FLAGS.num_epochs
    initial_lr = FLAGS.init_lr
    batch_size = FLAGS.batch_size
    warmup = FLAGS.warmup
    num_workers = FLAGS.num_workers
    prefetch_factor = FLAGS.prefetch_factor
    model_save_path = FLAGS.model_save_path
    use_edge_feature = not FLAGS.no_edge_feature
    use_previous_data = FLAGS.use_previous_data
    previous_data_start = FLAGS.previous_data_start
    previous_data_end = FLAGS.previous_data_end
    output_dir = FLAGS.output_dir

    # Build preprocessing function
    preprocessing = get_preprocessing(
        param=parameters,
        device=device,
        use_edge_feature=use_edge_feature,
    )

    # Get training and validation datasets
    train_dataset = get_dataset(
        param=parameters,
        preprocessing=preprocessing,
        use_edge_feature=use_edge_feature,
        use_previous_data=use_previous_data,
    )

    val_dataset = get_dataset(
        param=parameters,
        preprocessing=preprocessing,
        use_edge_feature=use_edge_feature,
        use_previous_data=use_previous_data,
        switch_to_val=True,
    )

    num_workers = get_num_workers(param=parameters, default_num_workers=num_workers)

    train_dataloader_kwargs = {
        "dataset": train_dataset,
        "shuffle": True,
        "batch_size": batch_size,
        "num_workers": num_workers,
        "exclude_keys": ["tetra"],
    }

    valid_dataloader_kwargs = {
        "dataset": val_dataset,
        "shuffle": False,
        "batch_size": 1,
        "num_workers": num_workers,
    }

    # Update arguments if num_workers > 0
    if num_workers > 0:
        train_dataloader_kwargs.update(
            {
                "prefetch_factor": prefetch_factor,
                "persistent_workers": True,
            }
        )
        valid_dataloader_kwargs.update(
            {
                "prefetch_factor": prefetch_factor,
                "persistent_workers": True,
            }
        )

    # Create DataLoaders
    train_dataloader = DataLoader(**train_dataloader_kwargs)
    valid_dataloader = DataLoader(**valid_dataloader_kwargs)

    # Define or resume model
    num_steps = num_epochs * len(train_dataloader)

    prev_data_kwargs = {}
    if use_previous_data is True:
        prev_data_kwargs = {
            "use_previous_data": True,
            "previous_data_start": previous_data_start,
            "previous_data_end": previous_data_end,
        }

    if model_save_path and os.path.isfile(model_save_path):
        logger.info(f"Loading model from checkpoint: {model_save_path}")
        lightning_module = LightningModule.load_from_checkpoint(
            checkpoint_path=model_save_path,
            parameters=parameters,
            warmup=warmup,
            learning_rate=initial_lr,
            num_steps=num_steps,
            trajectory_length=train_dataset.trajectory_length,
            **prev_data_kwargs,
        )
    else:
        logger.info("Initializing new model")
        lightning_module = LightningModule(
            parameters=parameters,
            learning_rate=initial_lr,
            num_steps=num_steps,
            warmup=warmup,
            trajectory_length=train_dataset.trajectory_length,
            **prev_data_kwargs,
        )

    # Initialize WandbLogger
    wandb_run = wandb.init(project=wandb_project_name)
    wandb_logger = WandbLogger(experiment=wandb_run)
    checkpoint_callback = ModelCheckpoint(dirpath=output_dir, filename="model-{epoch:02d}-{val_loss_epoch:.2f}", monitor="val_loss_epoch", save_top_k=1, mode="min")
    lr_monitor = LearningRateMonitor(logging_interval="step")

    wandb_logger.experiment.config.update(
        {
            "architecture": parameters["model"]["type"],
            "#_layers": parameters["model"]["message_passing_num"],
            "#_neurons": parameters["model"]["hidden_size"],
            "#_hops": parameters["dataset"]["khop"],
            "max_lr": initial_lr,
            "batch_size": batch_size,
        }
    )

    # Configure Trainer
    trainer = Trainer(
        accelerator="gpu" if torch.cuda.is_available() else "cpu",
        devices=1,
        max_epochs=num_epochs,
        logger=wandb_logger,
        callbacks=[
            ColabProgressBar(),
            checkpoint_callback,
            LogPyVistaPredictionsCallback(dataset=val_dataset, indices=[1, 2, 3]),
            lr_monitor,
        ],
        log_every_n_steps=100,
    )

    # Start training
    logger.success("Starting training")
    trainer.fit(
        model=lightning_module,
        train_dataloaders=train_dataloader,
        val_dataloaders=valid_dataloader,
    )


if __name__ == "__main__":
    torch.multiprocessing.set_start_method("spawn")
    app.run(main)
=======
import json
import os
import warnings

import torch
from absl import app, flags
from lightning.pytorch import Trainer, seed_everything
from lightning.pytorch.callbacks import LearningRateMonitor, ModelCheckpoint
from lightning.pytorch.loggers import WandbLogger
from loguru import logger
from torch_geometric.loader import DataLoader

import wandb
from graphphysics.external.aneurysm import build_features
from graphphysics.training.callback import LogPyVistaPredictionsCallback
from graphphysics.training.lightning_module import LightningModule
from graphphysics.training.parse_parameters import (
    get_dataset,
    get_num_workers,
    get_preprocessing,
)
from graphphysics.utils.progressbar import ColabProgressBar

warnings.filterwarnings(
    "ignore", ".*Trying to infer the `batch_size` from an ambiguous collection.*"
)

torch.set_float32_matmul_precision("high")
torch.multiprocessing.set_sharing_strategy("file_system")

FLAGS = flags.FLAGS
flags.DEFINE_string("project_name", "my_project", "Name of the WandB project")
flags.DEFINE_integer("num_epochs", 10, "Number of epochs")
flags.DEFINE_integer("seed", 42, "Random seed")
flags.DEFINE_float("init_lr", 0.001, "Initial learning rate")
flags.DEFINE_integer("batch_size", 2, "Batch size")
flags.DEFINE_integer("warmup", 1000, "Learning rate warmup steps")
flags.DEFINE_integer("num_workers", 2, "Number of DataLoader workers")
flags.DEFINE_integer("prefetch_factor", 2, "Number of batches to prefetch")
flags.DEFINE_string(
    "model_save_name", None, "Name to save the checkpoint during training"
)
flags.DEFINE_string(
    "model_path", None, "Path to the checkpoint (.ckpt) to resume training from"
)
flags.DEFINE_bool(
    "resume_training", False, "Whether to resume an unfinished training or not"
)

flags.DEFINE_bool("use_previous_data", True, "Whether to use previous data or not")
flags.DEFINE_integer(
    "previous_data_start", 4, "Index of the start of the previous data in the features"
)
flags.DEFINE_integer(
    "previous_data_end", 7, "Index of the end of the previous data in the features"
)
flags.DEFINE_bool("no_edge_feature", False, "Whether to use edge features")
flags.DEFINE_string(
    "training_parameters_path", None, "Path to the training parameters JSON file"
)


def main(argv):
    del argv

    # Check that the training parameters path is provided
    if not FLAGS.training_parameters_path:
        raise ValueError("The 'training_parameters_path' flag must be provided.")

    # Load training parameters from JSON file
    training_parameters_path = FLAGS.training_parameters_path
    logger.info(f"Opening training parameters from {training_parameters_path}")
    try:
        with open(training_parameters_path, "r") as fp:
            parameters = json.load(fp)
    except Exception as e:
        logger.error(f"Error reading training parameters: {e}")
        return

    device = torch.device("cuda" if torch.cuda.is_available() else "cpu")

    wandb_project_name = FLAGS.project_name
    num_epochs = FLAGS.num_epochs
    initial_lr = FLAGS.init_lr
    batch_size = FLAGS.batch_size
    warmup = FLAGS.warmup
    num_workers = FLAGS.num_workers
    prefetch_factor = FLAGS.prefetch_factor
    model_save_name = FLAGS.model_save_name
    model_path = FLAGS.model_path
    resume_training = FLAGS.resume_training
    use_edge_feature = not FLAGS.no_edge_feature
    use_previous_data = FLAGS.use_previous_data
    previous_data_start = FLAGS.previous_data_start
    previous_data_end = FLAGS.previous_data_end

    seed_everything(FLAGS.seed, workers=True)

    # Build preprocessing function
    train_preprocessing = get_preprocessing(
        param=parameters,
        device=device,
        use_edge_feature=use_edge_feature,
        extra_node_features=build_features,
    )

    # Get training and validation datasets
    train_dataset = get_dataset(
        param=parameters,
        preprocessing=train_preprocessing,
        use_edge_feature=use_edge_feature,
        use_previous_data=use_previous_data,
    )

    val_preprocessing = get_preprocessing(
        param=parameters,
        device=device,
        use_edge_feature=use_edge_feature,
        remove_noise=True,
        extra_node_features=build_features,
    )

    val_dataset = get_dataset(
        param=parameters,
        preprocessing=val_preprocessing,
        use_edge_feature=use_edge_feature,
        use_previous_data=use_previous_data,
        switch_to_val=True,
    )

    num_workers = get_num_workers(param=parameters, default_num_workers=num_workers)

    train_dataloader_kwargs = {
        "dataset": train_dataset,
        "shuffle": True,
        "batch_size": batch_size,
        "num_workers": num_workers,
        "exclude_keys": ["tetra"],
    }

    valid_dataloader_kwargs = {
        "dataset": val_dataset,
        "shuffle": False,
        "batch_size": 1,
        "num_workers": num_workers,
    }

    # Update arguments if num_workers > 0
    if num_workers > 0:
        train_dataloader_kwargs.update(
            {
                "prefetch_factor": prefetch_factor,
                "persistent_workers": True,
            }
        )
        valid_dataloader_kwargs.update(
            {
                "prefetch_factor": prefetch_factor,
                "persistent_workers": True,
            }
        )

    # Create DataLoaders
    train_dataloader = DataLoader(**train_dataloader_kwargs)
    valid_dataloader = DataLoader(**valid_dataloader_kwargs)

    # Define or resume model
    num_steps = num_epochs * len(train_dataloader)

    prev_data_kwargs = {}
    if use_previous_data is True:
        prev_data_kwargs = {
            "use_previous_data": True,
            "previous_data_start": previous_data_start,
            "previous_data_end": previous_data_end,
        }

    if model_path and os.path.isfile(model_path):
        logger.info(f"Loading model from checkpoint: {model_path}")
        lightning_module = LightningModule.load_from_checkpoint(
            checkpoint_path=model_path,
            parameters=parameters,
            warmup=warmup,
            learning_rate=initial_lr,
            num_steps=num_steps,
            trajectory_length=train_dataset.trajectory_length,
            timestep=train_dataset.dt,
            **prev_data_kwargs,
        )
        logger.info(f"Resuming WandB run: {lightning_module.wandb_run_id}")
    else:
        logger.info("Initializing new model")
        lightning_module = LightningModule(
            parameters=parameters,
            learning_rate=initial_lr,
            num_steps=num_steps,
            warmup=warmup,
            trajectory_length=train_dataset.trajectory_length,
            timestep=train_dataset.dt,
            **prev_data_kwargs,
        )

    # Initialize WandbLogger
    if resume_training:
        wandb_run = wandb.init(
            project=wandb_project_name, id=lightning_module.wandb_run_id, resume="allow"
        )
    else:
        wandb_run = wandb.init(project=wandb_project_name)

    wandb_logger = WandbLogger(experiment=wandb_run)
    lightning_module.wandb_run_id = wandb_logger.experiment.id
    if model_save_name is not None:
        checkpoint_callback = ModelCheckpoint(
            dirpath="checkpoints/", filename=model_save_name
        )
    else:
        checkpoint_callback = ModelCheckpoint(dirpath="checkpoints")
    lr_monitor = LearningRateMonitor(logging_interval="step")

    wandb_logger.experiment.config.update(
        {
            "architecture": parameters["model"]["type"],
            "#_layers": parameters["model"]["message_passing_num"],
            "#_neurons": parameters["model"]["hidden_size"],
            "#_hops": parameters["dataset"]["khop"],
            "max_lr": initial_lr,
            "batch_size": batch_size,
        }
    )

    # Configure Trainer
    trainer = Trainer(
        accelerator="gpu" if torch.cuda.is_available() else "cpu",
        devices=1,
        max_epochs=num_epochs,
        logger=wandb_logger,
        callbacks=[
            ColabProgressBar(),
            checkpoint_callback,
            LogPyVistaPredictionsCallback(dataset=val_dataset, indices=[1, 2, 3]),
            lr_monitor,
        ],
        log_every_n_steps=100,
    )

    # Resuming training from a checkpoint
    if model_path and os.path.isfile(model_path) and resume_training:
        logger.success("Resuming training")
        trainer.fit(
            model=lightning_module,
            train_dataloaders=train_dataloader,
            val_dataloaders=valid_dataloader,
            ckpt_path=model_path,
        )
    else:
        logger.success("Starting training")
        trainer.fit(
            model=lightning_module,
            train_dataloaders=train_dataloader,
            val_dataloaders=valid_dataloader,
        )


if __name__ == "__main__":
    torch.multiprocessing.set_start_method("spawn")
    app.run(main)
>>>>>>> c11fd471
<|MERGE_RESOLUTION|>--- conflicted
+++ resolved
@@ -1,227 +1,3 @@
-<<<<<<< HEAD
-import json
-import os
-os.environ["PYVISTA_OFF_SCREEN"] = "true"
-import warnings
-
-import torch
-from absl import app, flags
-from lightning.pytorch import Trainer
-from lightning.pytorch.callbacks import LearningRateMonitor, ModelCheckpoint
-from lightning.pytorch.loggers import WandbLogger
-from loguru import logger
-from torch_geometric.loader import DataLoader
-
-import wandb
-from graphphysics.external.aneurysm import build_features
-from graphphysics.training.callback import LogPyVistaPredictionsCallback
-from graphphysics.training.lightning_module import LightningModule
-from graphphysics.training.parse_parameters import (
-    get_dataset,
-    get_num_workers,
-    get_preprocessing,
-)
-from graphphysics.utils.progressbar import ColabProgressBar
-
-warnings.filterwarnings(
-    "ignore", ".*Trying to infer the `batch_size` from an ambiguous collection.*"
-)
-
-torch.set_float32_matmul_precision("high")
-
-FLAGS = flags.FLAGS
-flags.DEFINE_string("project_name", "my_project", "Name of the WandB project")
-flags.DEFINE_integer("num_epochs", 10, "Number of epochs")
-flags.DEFINE_float("init_lr", 0.001, "Initial learning rate")
-flags.DEFINE_integer("batch_size", 2, "Batch size")
-flags.DEFINE_integer("warmup", 1000, "Learning rate warmup steps")
-flags.DEFINE_integer("num_workers", 2, "Number of DataLoader workers")
-flags.DEFINE_integer("prefetch_factor", 2, "Number of batches to prefetch")
-flags.DEFINE_string("model_save_path", None, "Path to the checkpoint (.ckpt) file")
-flags.DEFINE_bool("use_previous_data", False, "Whether to use previous data or not")
-flags.DEFINE_integer(
-    "previous_data_start", 4, "Index of the start of the previous data in the features"
-)
-flags.DEFINE_integer(
-    "previous_data_end", 7, "Index of the end of the previous data in the features"
-)
-flags.DEFINE_bool("no_edge_feature", False, "Whether to use edge features")
-flags.DEFINE_string(
-    "training_parameters_path", None, "Path to the training parameters JSON file"
-)
-flags.DEFINE_string("output_dir", "checkpoints/", "Directory to save checkpoints")
-
-
-def main(argv):
-    del argv
-
-    # Check that the training parameters path is provided
-    if not FLAGS.training_parameters_path:
-        raise ValueError("The 'training_parameters_path' flag must be provided.")
-
-    # Load training parameters from JSON file
-    training_parameters_path = FLAGS.training_parameters_path
-    logger.info(f"Opening training parameters from {training_parameters_path}")
-    try:
-        with open(training_parameters_path, "r") as fp:
-            parameters = json.load(fp)
-    except Exception as e:
-        logger.error(f"Error reading training parameters: {e}")
-        return
-
-    device = torch.device("cuda" if torch.cuda.is_available() else "cpu")
-
-    wandb_project_name = FLAGS.project_name
-    num_epochs = FLAGS.num_epochs
-    initial_lr = FLAGS.init_lr
-    batch_size = FLAGS.batch_size
-    warmup = FLAGS.warmup
-    num_workers = FLAGS.num_workers
-    prefetch_factor = FLAGS.prefetch_factor
-    model_save_path = FLAGS.model_save_path
-    use_edge_feature = not FLAGS.no_edge_feature
-    use_previous_data = FLAGS.use_previous_data
-    previous_data_start = FLAGS.previous_data_start
-    previous_data_end = FLAGS.previous_data_end
-    output_dir = FLAGS.output_dir
-
-    # Build preprocessing function
-    preprocessing = get_preprocessing(
-        param=parameters,
-        device=device,
-        use_edge_feature=use_edge_feature,
-    )
-
-    # Get training and validation datasets
-    train_dataset = get_dataset(
-        param=parameters,
-        preprocessing=preprocessing,
-        use_edge_feature=use_edge_feature,
-        use_previous_data=use_previous_data,
-    )
-
-    val_dataset = get_dataset(
-        param=parameters,
-        preprocessing=preprocessing,
-        use_edge_feature=use_edge_feature,
-        use_previous_data=use_previous_data,
-        switch_to_val=True,
-    )
-
-    num_workers = get_num_workers(param=parameters, default_num_workers=num_workers)
-
-    train_dataloader_kwargs = {
-        "dataset": train_dataset,
-        "shuffle": True,
-        "batch_size": batch_size,
-        "num_workers": num_workers,
-        "exclude_keys": ["tetra"],
-    }
-
-    valid_dataloader_kwargs = {
-        "dataset": val_dataset,
-        "shuffle": False,
-        "batch_size": 1,
-        "num_workers": num_workers,
-    }
-
-    # Update arguments if num_workers > 0
-    if num_workers > 0:
-        train_dataloader_kwargs.update(
-            {
-                "prefetch_factor": prefetch_factor,
-                "persistent_workers": True,
-            }
-        )
-        valid_dataloader_kwargs.update(
-            {
-                "prefetch_factor": prefetch_factor,
-                "persistent_workers": True,
-            }
-        )
-
-    # Create DataLoaders
-    train_dataloader = DataLoader(**train_dataloader_kwargs)
-    valid_dataloader = DataLoader(**valid_dataloader_kwargs)
-
-    # Define or resume model
-    num_steps = num_epochs * len(train_dataloader)
-
-    prev_data_kwargs = {}
-    if use_previous_data is True:
-        prev_data_kwargs = {
-            "use_previous_data": True,
-            "previous_data_start": previous_data_start,
-            "previous_data_end": previous_data_end,
-        }
-
-    if model_save_path and os.path.isfile(model_save_path):
-        logger.info(f"Loading model from checkpoint: {model_save_path}")
-        lightning_module = LightningModule.load_from_checkpoint(
-            checkpoint_path=model_save_path,
-            parameters=parameters,
-            warmup=warmup,
-            learning_rate=initial_lr,
-            num_steps=num_steps,
-            trajectory_length=train_dataset.trajectory_length,
-            **prev_data_kwargs,
-        )
-    else:
-        logger.info("Initializing new model")
-        lightning_module = LightningModule(
-            parameters=parameters,
-            learning_rate=initial_lr,
-            num_steps=num_steps,
-            warmup=warmup,
-            trajectory_length=train_dataset.trajectory_length,
-            **prev_data_kwargs,
-        )
-
-    # Initialize WandbLogger
-    wandb_run = wandb.init(project=wandb_project_name)
-    wandb_logger = WandbLogger(experiment=wandb_run)
-    checkpoint_callback = ModelCheckpoint(dirpath=output_dir, filename="model-{epoch:02d}-{val_loss_epoch:.2f}", monitor="val_loss_epoch", save_top_k=1, mode="min")
-    lr_monitor = LearningRateMonitor(logging_interval="step")
-
-    wandb_logger.experiment.config.update(
-        {
-            "architecture": parameters["model"]["type"],
-            "#_layers": parameters["model"]["message_passing_num"],
-            "#_neurons": parameters["model"]["hidden_size"],
-            "#_hops": parameters["dataset"]["khop"],
-            "max_lr": initial_lr,
-            "batch_size": batch_size,
-        }
-    )
-
-    # Configure Trainer
-    trainer = Trainer(
-        accelerator="gpu" if torch.cuda.is_available() else "cpu",
-        devices=1,
-        max_epochs=num_epochs,
-        logger=wandb_logger,
-        callbacks=[
-            ColabProgressBar(),
-            checkpoint_callback,
-            LogPyVistaPredictionsCallback(dataset=val_dataset, indices=[1, 2, 3]),
-            lr_monitor,
-        ],
-        log_every_n_steps=100,
-    )
-
-    # Start training
-    logger.success("Starting training")
-    trainer.fit(
-        model=lightning_module,
-        train_dataloaders=train_dataloader,
-        val_dataloaders=valid_dataloader,
-    )
-
-
-if __name__ == "__main__":
-    torch.multiprocessing.set_start_method("spawn")
-    app.run(main)
-=======
 import json
 import os
 import warnings
@@ -488,5 +264,4 @@
 
 if __name__ == "__main__":
     torch.multiprocessing.set_start_method("spawn")
-    app.run(main)
->>>>>>> c11fd471
+    app.run(main)