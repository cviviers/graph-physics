<<<<<<< HEAD
import math
import random
from functools import partial
from typing import Callable, List, Optional, Tuple, Union

import torch
import torch_geometric.transforms as T
from scipy.spatial import cKDTree
from torch_geometric.data import Batch, Data
from torch_geometric.transforms import BaseTransform
from torch_geometric.utils import to_undirected

from graphphysics.utils.nodetype import NodeType


def add_edge_features() -> List[Callable[[Data], Data]]:
    """
    Returns a list of PyTorch Geometric transforms to add edge features to a graph.

    Returns:
        List[Callable[[Data], Data]]: List of transforms to add edge features.
    """
    return [T.Cartesian(norm=False), T.Distance(norm=False)]


def _3d_face_to_edge(graph: Data) -> Data:
    """
    Converts 3D quadrilateral faces to triangular faces.

    Parameters:
        graph (Data): The input graph data.

    Returns:
        Data: The graph with updated faces.
    """
    face = graph.face
    graph.face = torch.cat(
        [
            face[0:3],
            face[1:4],
            torch.stack([face[2], face[3], face[0]], dim=0),
            torch.stack([face[3], face[0], face[1]], dim=0),
        ],
        dim=1,
    )
    return graph


def add_obstacles_next_pos(
    graph: Data,
    world_pos_index_start: int,
    world_pos_index_end: int,
    node_type_index: int,
) -> Data:
    """
    Adds obstacle displacement to node features in the graph.

    Parameters:
        graph (Data): The input graph data.
        world_pos_index_start (int): The starting index of world position in node features.
        world_pos_index_end (int): The ending index of world position in node features.
        node_type_index (int): The index of the node type feature.

    Returns:
        Data: The graph with updated node features.
    """
    # Extract world positions and other features
    world_pos = graph.x[:, world_pos_index_start:world_pos_index_end]
    other_features = graph.x[:, world_pos_index_end:]

    # Extract target world positions from graph.y
    target_world_pos = graph.y[:, world_pos_index_start:world_pos_index_end]

    # Compute obstacle displacement
    obstacle_displacement = target_world_pos - world_pos

    # Get node types
    # -3 because the index we gave will be the proper index after we added the
    # dimensionals obstacle next pos
    node_type = graph.x[:, node_type_index - 3]

    # Create mask for nodes that are not obstacles
    mask = node_type != NodeType.OBSTACLE
    obstacle_displacement[mask] = 0

    # Update node features
    graph.x = torch.cat([world_pos, obstacle_displacement, other_features], dim=1)
    return graph


def add_world_edges(
    graph: Data,
    world_pos_index_start: int,
    world_pos_index_end: int,
    node_type_index: int,
    radius: float = 0.03,
) -> Data:
    """
    Adds world edges to the graph based on proximity in world position.

    Parameters:
        graph (Data): The input graph data.
        world_pos_index_start (int): The starting index of world position in node features.
        world_pos_index_end (int): The ending index of world position in node features.
        node_type_index (int): The index of the node type feature.
        radius (float): The radius within which to connect nodes.

    Returns:
        Data: The graph with added world edges.
    """

    # Extract world positions
    def _close_pairs_ckdtree(X, max_d):
        tree = cKDTree(X.cpu().numpy())
        pairs = tree.query_pairs(max_d, output_type="ndarray")
        return torch.Tensor(pairs.T).long()

    world_pos = graph.x[:, world_pos_index_start:world_pos_index_end]
    added_edges = _close_pairs_ckdtree(world_pos, radius).to(graph.x.device)

    type = graph.x[:, node_type_index]

    m1 = torch.gather(type, -1, added_edges[0]) == NodeType.NORMAL
    m2 = torch.gather(type, -1, added_edges[1]) == NodeType.NORMAL
    mask = torch.logical_and(m1, m2)

    added_edges = added_edges[:, mask]

    edge_index = torch.cat([added_edges, graph.edge_index], dim=1)
    edge_index = to_undirected(edge_index, num_nodes=graph.num_nodes)

    graph.edge_index = edge_index
    return graph


def add_world_pos_features(
    graph: Data,
    world_pos_index_start: int,
    world_pos_index_end: int,
) -> Data:
    """
    Adds world position features to the graph's edge attributes.

    Parameters:
        graph (Data): The input graph data.
        world_pos_index_start (int): The starting index of world position in node features.
        world_pos_index_end (int): The ending index of world position in node features.

    Returns:
        Data: The graph with updated edge attributes.
    """
    world_pos = graph.x[:, world_pos_index_start:world_pos_index_end]
    senders, receivers = graph.edge_index

    relative_world_pos = world_pos[senders] - world_pos[receivers]
    relative_world_pos_norm = torch.norm(relative_world_pos, p=2, dim=-1, keepdim=True)

    graph.edge_attr = torch.cat(
        [
            graph.edge_attr,
            relative_world_pos.type_as(graph.edge_attr),
            relative_world_pos_norm.type_as(graph.edge_attr),
        ],
        dim=-1,
    )

    return graph


def add_noise(
    graph: Data,
    noise_index_start: Union[int, List[int]],
    noise_index_end: Union[int, List[int]],
    noise_scale: Union[float, List[float]],
    node_type_index: int,
    t: Optional[float] = None,
) -> Data:
    """
    Adds Gaussian noise to the specified features of the graph's nodes.

    Parameters:
        graph (Data): The graph to modify.
        noise_index_start (Union[int, List[int]]): The starting index or indices for noise addition.
        noise_index_end (Union[int, List[int]]): The ending index or indices for noise addition.
        noise_scale (Union[float, List[float]]): The standard deviation(s) of the Gaussian noise.
        node_type_index (int): The index of the node type feature.
        t (float): If defined, we add a curicullum of noise instead of a fixed one. We follow the fol-
            lowing formula: noise(t) = 10*std*(1+cos(t*pi))

    Returns:
        Data: The modified graph with noise added to node features.
    """
    # Ensure noise indices are lists
    if isinstance(noise_index_start, int):
        noise_index_start = [noise_index_start]
    if isinstance(noise_index_end, int):
        noise_index_end = [noise_index_end]

    # Ensure noise scales are lists
    if isinstance(noise_scale, float):
        noise_scale = [noise_scale] * len(noise_index_start)

    if len(noise_index_start) != len(noise_index_end):
        raise ValueError(
            "noise_index_start and noise_index_end must have the same length."
        )
    if len(noise_scale) != len(noise_index_start):
        raise ValueError(
            "noise_scale must have the same length as noise_index_start and noise_index_end."
        )

    node_type = graph.x[:, node_type_index]

    # Mask to zero noise for nodes that are not NORMAL
    mask = node_type != NodeType.NORMAL

    for start, end, scale in zip(noise_index_start, noise_index_end, noise_scale):
        feature = graph.x[:, start:end]

        scale_ = 10 * scale * (1 + math.cos(t * math.pi)) if t is not None else scale

        # Generate noise
        noise = torch.randn_like(feature) * scale_

        # Zero out noise for nodes not of type NORMAL
        noise[mask] = 0

        # Add noise to features
        graph.x[:, start:end] = feature + noise

    return graph


def compute_min_distance_to_type(
    graph: Data, target_type: NodeType, node_types: torch.Tensor
):
    """
    Computes the minimum distance from each node to any node of the specified type.

    Parameters:
        graph (Data): The graph to modify.
        target_type (NodeType): Nodes to compare to.
        node_types (torch.Tensor): The node type features

    Returns:
        torch.Tensor: Tensor of shape [num_nodes] containing minimum distances
    """
    # Get masks for target type nodes
    type_a_mask = node_types == target_type

    # Get positions
    pos = graph.pos  # [num_nodes, 3]

    # Expand dimensions for broadcasting
    # [num_nodes, 1, 3] and [1, num_type_a_nodes, 3]
    pos_expanded = pos.unsqueeze(1)
    pos_type_a = pos[type_a_mask].unsqueeze(0)

    # Compute pairwise distances
    # Using broadcasting to compute differences
    # Result shape: [num_nodes, num_type_a_nodes]
    distances = torch.sqrt(torch.sum((pos_expanded - pos_type_a) ** 2, dim=-1))

    # Get minimum distance for each node
    min_distances = torch.min(distances, dim=1)[0]

    return min_distances


class Random3DRotate(BaseTransform):
    """
    Applies random 3D rotation to node positions and specified feature sets.

    Args:
        feature_indices (List[Tuple[int, int]]): List of (start_idx, end_idx) tuples
            indicating which features in graph.x should be rotated as 3D coordinates.
            Each tuple specifies a range of 3 consecutive features representing x,y,z coordinates.
    """

    def __init__(self, feature_indices: List[Tuple[int, int]] = None) -> None:
        self.feature_indices = feature_indices or []
        # Validate that each range spans 3 features (x,y,z coordinates)
        for start_idx, end_idx in self.feature_indices:
            assert end_idx - start_idx == 3, (
                f"Each feature range must span exactly 3 features for xyz coordinates. "
                f"Got range {start_idx}-{end_idx}"
            )

    def _get_random_angles(self):
        """Generate random rotation angles in degrees and convert to radians."""
        angles = [random.uniform(-180, 180) for _ in range(3)]
        return [math.radians(angle) for angle in angles]

    def _build_rotation_matrix(self, alpha, beta, gamma):
        """Build the complete 3D rotation matrix using the given angles.

        Args:
            alpha (float): Rotation angle around z-axis (yaw) in radians
            beta (float): Rotation angle around y-axis (pitch) in radians
            gamma (float): Rotation angle around x-axis (roll) in radians

        Returns:
            torch.Tensor: 3x3 rotation matrix
        """
        # Compute trigonometric functions for all angles
        cos_a, sin_a = math.cos(alpha), math.sin(alpha)
        cos_b, sin_b = math.cos(beta), math.sin(beta)
        cos_g, sin_g = math.cos(gamma), math.sin(gamma)

        # Build the complete rotation matrix according to the formula
        matrix = [
            [
                cos_a * cos_b,
                cos_a * sin_b * sin_g + sin_a * cos_g,
                -cos_a * sin_b * cos_g + sin_a * sin_g,
            ],
            [
                -sin_a * cos_b,
                -sin_a * sin_b * sin_g + cos_a * cos_g,
                sin_a * sin_b * cos_g + cos_a * sin_g,
            ],
            [sin_b, -cos_b * sin_g, cos_b * cos_g],
        ]

        return torch.tensor(matrix)

    def _rotate_features(self, x: torch.Tensor, matrix: torch.Tensor) -> torch.Tensor:
        """Rotate specified feature sets using the rotation matrix."""
        for start_idx, end_idx in self.feature_indices:
            feat = x[:, start_idx:end_idx]
            # Apply rotation
            rotated_feat = feat @ matrix.to(feat.device, feat.dtype)
            # Update the features
            x[:, start_idx:end_idx] = rotated_feat
        return x

    def forward(self, data: Union[Data, Batch]) -> Union[Data, Batch]:
        # Generate random angles and build rotation matrix
        alpha, beta, gamma = self._get_random_angles()
        rotation_matrix = self._build_rotation_matrix(alpha, beta, gamma)

        # First rotate the node positions if they exist
        if hasattr(data, "pos") and data.pos is not None:
            pos = data.pos.view(-1, 1) if data.pos.dim() == 1 else data.pos
            assert pos.size(-1) == 3, "Node positions must be 3-dimensional"
            data.pos = pos @ rotation_matrix.to(pos.device, pos.dtype)

        # Then rotate the specified feature sets if they exist
        if hasattr(data, "x") and data.x is not None and self.feature_indices:
            data.x = self._rotate_features(data.x, rotation_matrix)

        if hasattr(data, "y") and data.x is not None:
            target = data.y[:, 0:3]
            # Apply rotation
            rotated_target = target @ rotation_matrix.to(target.device, target.dtype)
            # Update the target
            data.y = rotated_target

        return data


def build_preprocessing(
    noise_parameters: Optional[dict] = None,
    world_pos_parameters: Optional[dict] = None,
    add_edges_features: bool = True,
    extra_node_features: Optional[
        Union[Callable[[Data], Data], List[Callable[[Data], Data]]]
    ] = None,
    extra_edge_features: Optional[
        Union[Callable[[Data], Data], List[Callable[[Data], Data]]]
    ] = None,
) -> T.Compose:
    """
    Builds a preprocessing transform pipeline for the graph data.

    Parameters:
        noise_parameters (dict, optional): Parameters for adding noise.
        world_pos_parameters (dict, optional): Parameters for adding world position features.
        add_edges_features (bool): Whether to add edge features.
        extra_node_features (Callable or List[Callable], optional): Extra node feature functions to apply first.
        extra_edge_features (Callable or List[Callable], optional): Extra edge feature functions to apply last.

    Returns:
        T.Compose: A composition of graph transformations.
    """
    preprocessing: List[Callable[[Data], Data]] = []

    # Add extra node features functions at the beginning
    if extra_node_features is not None:
        if not isinstance(extra_node_features, list):
            extra_node_features = [extra_node_features]
        preprocessing.extend(extra_node_features)

    if world_pos_parameters is not None:
        print("Adding world position features to the graph.")
        preprocessing.extend(
            [
                partial(
                    add_obstacles_next_pos,
                    world_pos_index_start=world_pos_parameters["world_pos_index_start"],
                    world_pos_index_end=world_pos_parameters["world_pos_index_end"],
                    node_type_index=world_pos_parameters["node_type_index"],
                ),
                T.FaceToEdge(remove_faces=False),
                partial(
                    add_world_edges,
                    world_pos_index_start=world_pos_parameters["world_pos_index_start"],
                    world_pos_index_end=world_pos_parameters["world_pos_index_end"],
                    node_type_index=world_pos_parameters["node_type_index"],
                    radius=world_pos_parameters.get("radius", 0.03),
                ),
            ]
        )
        preprocessing.extend(add_edge_features())
        preprocessing.append(
            partial(
                add_world_pos_features,
                world_pos_index_start=world_pos_parameters["world_pos_index_start"],
                world_pos_index_end=world_pos_parameters["world_pos_index_end"],
            )
        )
    else:
        preprocessing.append(T.FaceToEdge(remove_faces=False))
        if add_edges_features:
            preprocessing.extend(add_edge_features())

    if noise_parameters is not None:
        add_noise_transform = partial(
            add_noise,
            noise_index_start=noise_parameters["noise_index_start"],
            noise_index_end=noise_parameters["noise_index_end"],
            noise_scale=noise_parameters["noise_scale"],
            node_type_index=noise_parameters["node_type_index"],
        )
        # Insert after the first transform
        preprocessing.insert(1, add_noise_transform)

    # Append extra edge features functions at the end
    if extra_edge_features is not None:
        if not isinstance(extra_edge_features, list):
            extra_edge_features = [extra_edge_features]
        preprocessing.extend(extra_edge_features)

    return T.Compose(preprocessing)
=======
import math
import random
from functools import partial
from typing import Callable, List, Optional, Tuple, Union

import torch
import torch_geometric.transforms as T
from scipy.spatial import cKDTree
from torch_geometric.data import Batch, Data
from torch_geometric.transforms import BaseTransform
from torch_geometric.utils import to_undirected

from graphphysics.utils.nodetype import NodeType


def add_edge_features() -> List[Callable[[Data], Data]]:
    """
    Returns a list of PyTorch Geometric transforms to add edge features to a graph.

    Returns:
        List[Callable[[Data], Data]]: List of transforms to add edge features.
    """
    return [T.Cartesian(norm=False), T.Distance(norm=False)]


def _3d_face_to_edge(graph: Data) -> Data:
    """
    Converts 3D quadrilateral faces to triangular faces.

    Parameters:
        graph (Data): The input graph data.

    Returns:
        Data: The graph with updated faces.
    """
    face = graph.face
    graph.face = torch.cat(
        [
            face[0:3],
            face[1:4],
            torch.stack([face[2], face[3], face[0]], dim=0),
            torch.stack([face[3], face[0], face[1]], dim=0),
        ],
        dim=1,
    )
    return graph


def add_obstacles_next_pos(
    graph: Data,
    world_pos_index_start: int,
    world_pos_index_end: int,
    node_type_index: int,
) -> Data:
    """
    Adds obstacle displacement to node features in the graph.

    Parameters:
        graph (Data): The input graph data.
        world_pos_index_start (int): The starting index of world position in node features.
        world_pos_index_end (int): The ending index of world position in node features.
        node_type_index (int): The index of the node type feature.

    Returns:
        Data: The graph with updated node features.
    """
    # Extract world positions and other features
    world_pos = graph.x[:, world_pos_index_start:world_pos_index_end]
    other_features = graph.x[:, world_pos_index_end:]

    # Extract target world positions from graph.y
    target_world_pos = graph.y[:, world_pos_index_start:world_pos_index_end]

    # Compute obstacle displacement
    obstacle_displacement = target_world_pos - world_pos

    # Get node types
    # -3 because the index we gave will be the proper index after we added the
    # dimensionals obstacle next pos
    node_type = graph.x[:, node_type_index - 3]

    # Create mask for nodes that are not obstacles
    only_obstacle_displacement = obstacle_displacement[node_type == NodeType.OBSTACLE]
    mean_obstacle_displacement = torch.mean(only_obstacle_displacement, dim=0)
    obstacle_displacement[node_type != NodeType.OBSTACLE] = mean_obstacle_displacement

    # Update node features
    graph.x = torch.cat([world_pos, obstacle_displacement, other_features], dim=1)
    return graph


def add_world_edges(
    graph: Data,
    world_pos_index_start: int,
    world_pos_index_end: int,
    node_type_index: int,
    radius: float = 0.03,
) -> Data:
    """
    Adds world edges to the graph based on proximity in world position.

    Parameters:
        graph (Data): The input graph data.
        world_pos_index_start (int): The starting index of world position in node features.
        world_pos_index_end (int): The ending index of world position in node features.
        node_type_index (int): The index of the node type feature.
        radius (float): The radius within which to connect nodes.

    Returns:
        Data: The graph with added world edges.
    """

    # Extract world positions
    def _close_pairs_ckdtree(X, max_d):
        tree = cKDTree(X.cpu().numpy())
        pairs = tree.query_pairs(max_d, output_type="ndarray")
        return torch.Tensor(pairs.T).long()

    world_pos = graph.x[:, world_pos_index_start:world_pos_index_end]
    added_edges = _close_pairs_ckdtree(world_pos, radius).to(graph.x.device)

    type = graph.x[:, node_type_index]

    m1 = torch.gather(type, -1, added_edges[0]) == NodeType.OBSTACLE
    m2 = torch.gather(type, -1, added_edges[1]) == NodeType.NORMAL
    mask1 = torch.logical_and(m1, m2)

    m1 = torch.gather(type, -1, added_edges[0]) == NodeType.NORMAL
    m2 = torch.gather(type, -1, added_edges[1]) == NodeType.OBSTACLE
    mask2 = torch.logical_and(m1, m2)

    mask = torch.logical_or(mask1, mask2)

    added_edges = added_edges[:, mask]

    edge_index = torch.cat([added_edges, graph.edge_index], dim=1)
    edge_index = to_undirected(edge_index, num_nodes=graph.num_nodes)

    graph.edge_index = edge_index
    return graph


def add_world_pos_features(
    graph: Data,
    world_pos_index_start: int,
    world_pos_index_end: int,
) -> Data:
    """
    Adds world position features to the graph's edge attributes.

    Parameters:
        graph (Data): The input graph data.
        world_pos_index_start (int): The starting index of world position in node features.
        world_pos_index_end (int): The ending index of world position in node features.

    Returns:
        Data: The graph with updated edge attributes.
    """
    world_pos = graph.x[:, world_pos_index_start:world_pos_index_end]
    senders, receivers = graph.edge_index

    relative_world_pos = world_pos[senders] - world_pos[receivers]
    relative_world_pos_norm = torch.norm(relative_world_pos, p=2, dim=-1, keepdim=True)

    graph.edge_attr = torch.cat(
        [
            graph.edge_attr,
            relative_world_pos.type_as(graph.edge_attr),
            relative_world_pos_norm.type_as(graph.edge_attr),
        ],
        dim=-1,
    )

    return graph


def add_noise(
    graph: Data,
    noise_index_start: Union[int, List[int]],
    noise_index_end: Union[int, List[int]],
    noise_scale: Union[float, List[float]],
    node_type_index: int,
    t: Optional[float] = None,
) -> Data:
    """
    Adds Gaussian noise to the specified features of the graph's nodes.

    Parameters:
        graph (Data): The graph to modify.
        noise_index_start (Union[int, List[int]]): The starting index or indices for noise addition.
        noise_index_end (Union[int, List[int]]): The ending index or indices for noise addition.
        noise_scale (Union[float, List[float]]): The standard deviation(s) of the Gaussian noise.
        node_type_index (int): The index of the node type feature.
        t (float): If defined, we add a curicullum of noise instead of a fixed one. We follow the fol-
            lowing formula: noise(t) = 10*std*(1+cos(t*pi))

    Returns:
        Data: The modified graph with noise added to node features.
    """
    # Ensure noise indices are lists
    if isinstance(noise_index_start, int):
        noise_index_start = [noise_index_start]
    if isinstance(noise_index_end, int):
        noise_index_end = [noise_index_end]

    # Ensure noise scales are lists
    if isinstance(noise_scale, float):
        noise_scale = [noise_scale] * len(noise_index_start)

    if len(noise_index_start) != len(noise_index_end):
        raise ValueError(
            "noise_index_start and noise_index_end must have the same length."
        )
    if len(noise_scale) != len(noise_index_start):
        raise ValueError(
            "noise_scale must have the same length as noise_index_start and noise_index_end."
        )

    node_type = graph.x[:, node_type_index]

    # Mask to zero noise for nodes that are not NORMAL
    mask = node_type != NodeType.NORMAL

    for start, end, scale in zip(noise_index_start, noise_index_end, noise_scale):
        feature = graph.x[:, start:end]

        scale_ = 10 * scale * (1 + math.cos(t * math.pi)) if t is not None else scale

        # Generate noise
        noise = torch.randn_like(feature) * scale_

        # Zero out noise for nodes not of type NORMAL
        noise[mask] = 0

        # Add noise to features
        graph.x[:, start:end] = feature + noise

    return graph


def compute_min_distance_to_type(
    graph: Data, target_type: NodeType, node_types: torch.Tensor
):
    """
    Computes the minimum distance from each node to any node of the specified type.

    Parameters:
        graph (Data): The graph to modify.
        target_type (NodeType): Nodes to compare to.
        node_types (torch.Tensor): The node type features

    Returns:
        torch.Tensor: Tensor of shape [num_nodes] containing minimum distances
    """
    # Get masks for target type nodes
    type_a_mask = node_types == target_type

    # Get positions
    pos = graph.pos  # [num_nodes, 3]

    # Expand dimensions for broadcasting
    # [num_nodes, 1, 3] and [1, num_type_a_nodes, 3]
    pos_expanded = pos.unsqueeze(1)
    pos_type_a = pos[type_a_mask].unsqueeze(0)

    # Compute pairwise distances
    # Using broadcasting to compute differences
    # Result shape: [num_nodes, num_type_a_nodes]
    distances = torch.sqrt(torch.sum((pos_expanded - pos_type_a) ** 2, dim=-1))

    # Get minimum distance for each node
    min_distances = torch.min(distances, dim=1)[0]

    return min_distances


class Random3DRotate(BaseTransform):
    """
    Applies random 3D rotation to node positions and specified feature sets.

    Args:
        feature_indices (List[Tuple[int, int]]): List of (start_idx, end_idx) tuples
            indicating which features in graph.x should be rotated as 3D coordinates.
            Each tuple specifies a range of 3 consecutive features representing x,y,z coordinates.
    """

    def __init__(self, feature_indices: List[Tuple[int, int]] = None) -> None:
        self.feature_indices = feature_indices or []
        # Validate that each range spans 3 features (x,y,z coordinates)
        for start_idx, end_idx in self.feature_indices:
            assert end_idx - start_idx == 3, (
                f"Each feature range must span exactly 3 features for xyz coordinates. "
                f"Got range {start_idx}-{end_idx}"
            )

    def _get_random_angles(self):
        """Generate random rotation angles in degrees and convert to radians."""
        angles = [random.uniform(-180, 180) for _ in range(3)]
        return [math.radians(angle) for angle in angles]

    def _build_rotation_matrix(self, alpha, beta, gamma):
        """Build the complete 3D rotation matrix using the given angles.

        Args:
            alpha (float): Rotation angle around z-axis (yaw) in radians
            beta (float): Rotation angle around y-axis (pitch) in radians
            gamma (float): Rotation angle around x-axis (roll) in radians

        Returns:
            torch.Tensor: 3x3 rotation matrix
        """
        # Compute trigonometric functions for all angles
        cos_a, sin_a = math.cos(alpha), math.sin(alpha)
        cos_b, sin_b = math.cos(beta), math.sin(beta)
        cos_g, sin_g = math.cos(gamma), math.sin(gamma)

        # Build the complete rotation matrix according to the formula
        matrix = [
            [
                cos_a * cos_b,
                cos_a * sin_b * sin_g + sin_a * cos_g,
                -cos_a * sin_b * cos_g + sin_a * sin_g,
            ],
            [
                -sin_a * cos_b,
                -sin_a * sin_b * sin_g + cos_a * cos_g,
                sin_a * sin_b * cos_g + cos_a * sin_g,
            ],
            [sin_b, -cos_b * sin_g, cos_b * cos_g],
        ]

        return torch.tensor(matrix)

    def _rotate_features(self, x: torch.Tensor, matrix: torch.Tensor) -> torch.Tensor:
        """Rotate specified feature sets using the rotation matrix."""
        for start_idx, end_idx in self.feature_indices:
            feat = x[:, start_idx:end_idx]
            # Apply rotation
            rotated_feat = feat @ matrix.to(feat.device, feat.dtype)
            # Update the features
            x[:, start_idx:end_idx] = rotated_feat
        return x

    def forward(self, data: Union[Data, Batch]) -> Union[Data, Batch]:
        # Generate random angles and build rotation matrix
        alpha, beta, gamma = self._get_random_angles()
        rotation_matrix = self._build_rotation_matrix(alpha, beta, gamma)

        # First rotate the node positions if they exist
        if hasattr(data, "pos") and data.pos is not None:
            pos = data.pos.view(-1, 1) if data.pos.dim() == 1 else data.pos
            assert pos.size(-1) == 3, "Node positions must be 3-dimensional"
            data.pos = pos @ rotation_matrix.to(pos.device, pos.dtype)

        # Then rotate the specified feature sets if they exist
        if hasattr(data, "x") and data.x is not None and self.feature_indices:
            data.x = self._rotate_features(data.x, rotation_matrix)

        if hasattr(data, "y") and data.x is not None:
            target = data.y[:, 0:3]
            # Apply rotation
            rotated_target = target @ rotation_matrix.to(target.device, target.dtype)
            # Update the target
            data.y = rotated_target

        return data


def build_preprocessing(
    noise_parameters: Optional[dict] = None,
    world_pos_parameters: Optional[dict] = None,
    add_edges_features: bool = True,
    extra_node_features: Optional[
        Union[Callable[[Data], Data], List[Callable[[Data], Data]]]
    ] = None,
    extra_edge_features: Optional[
        Union[Callable[[Data], Data], List[Callable[[Data], Data]]]
    ] = None,
) -> T.Compose:
    """
    Builds a preprocessing transform pipeline for the graph data.

    Parameters:
        noise_parameters (dict, optional): Parameters for adding noise.
        world_pos_parameters (dict, optional): Parameters for adding world position features.
        add_edges_features (bool): Whether to add edge features.
        extra_node_features (Callable or List[Callable], optional): Extra node feature functions to apply first.
        extra_edge_features (Callable or List[Callable], optional): Extra edge feature functions to apply last.

    Returns:
        T.Compose: A composition of graph transformations.
    """
    preprocessing: List[Callable[[Data], Data]] = []

    # Add extra node features functions at the beginning
    if extra_node_features is not None:
        if not isinstance(extra_node_features, list):
            extra_node_features = [extra_node_features]
        preprocessing.extend(extra_node_features)

    if world_pos_parameters is not None:
        preprocessing.extend(
            [
                partial(
                    add_obstacles_next_pos,
                    world_pos_index_start=world_pos_parameters["world_pos_index_start"],
                    world_pos_index_end=world_pos_parameters["world_pos_index_end"],
                    node_type_index=world_pos_parameters["node_type_index"],
                ),
                T.FaceToEdge(remove_faces=False),
                partial(
                    add_world_edges,
                    world_pos_index_start=world_pos_parameters["world_pos_index_start"],
                    world_pos_index_end=world_pos_parameters["world_pos_index_end"],
                    node_type_index=world_pos_parameters["node_type_index"],
                    radius=world_pos_parameters.get("radius", 0.03),
                ),
            ]
        )
        preprocessing.extend(add_edge_features())
        preprocessing.append(
            partial(
                add_world_pos_features,
                world_pos_index_start=world_pos_parameters["world_pos_index_start"],
                world_pos_index_end=world_pos_parameters["world_pos_index_end"],
            )
        )
    else:
        preprocessing.append(T.FaceToEdge(remove_faces=False))
        if add_edges_features:
            preprocessing.extend(add_edge_features())

    if noise_parameters is not None:
        add_noise_transform = partial(
            add_noise,
            noise_index_start=noise_parameters["noise_index_start"],
            noise_index_end=noise_parameters["noise_index_end"],
            noise_scale=noise_parameters["noise_scale"],
            node_type_index=noise_parameters["node_type_index"],
        )
        # Insert after the first transform
        preprocessing.insert(1, add_noise_transform)

    # Append extra edge features functions at the end
    if extra_edge_features is not None:
        if not isinstance(extra_edge_features, list):
            extra_edge_features = [extra_edge_features]
        preprocessing.extend(extra_edge_features)

    return T.Compose(preprocessing)
>>>>>>> c11fd471
<|MERGE_RESOLUTION|>--- conflicted
+++ resolved
@@ -1,449 +1,3 @@
-<<<<<<< HEAD
-import math
-import random
-from functools import partial
-from typing import Callable, List, Optional, Tuple, Union
-
-import torch
-import torch_geometric.transforms as T
-from scipy.spatial import cKDTree
-from torch_geometric.data import Batch, Data
-from torch_geometric.transforms import BaseTransform
-from torch_geometric.utils import to_undirected
-
-from graphphysics.utils.nodetype import NodeType
-
-
-def add_edge_features() -> List[Callable[[Data], Data]]:
-    """
-    Returns a list of PyTorch Geometric transforms to add edge features to a graph.
-
-    Returns:
-        List[Callable[[Data], Data]]: List of transforms to add edge features.
-    """
-    return [T.Cartesian(norm=False), T.Distance(norm=False)]
-
-
-def _3d_face_to_edge(graph: Data) -> Data:
-    """
-    Converts 3D quadrilateral faces to triangular faces.
-
-    Parameters:
-        graph (Data): The input graph data.
-
-    Returns:
-        Data: The graph with updated faces.
-    """
-    face = graph.face
-    graph.face = torch.cat(
-        [
-            face[0:3],
-            face[1:4],
-            torch.stack([face[2], face[3], face[0]], dim=0),
-            torch.stack([face[3], face[0], face[1]], dim=0),
-        ],
-        dim=1,
-    )
-    return graph
-
-
-def add_obstacles_next_pos(
-    graph: Data,
-    world_pos_index_start: int,
-    world_pos_index_end: int,
-    node_type_index: int,
-) -> Data:
-    """
-    Adds obstacle displacement to node features in the graph.
-
-    Parameters:
-        graph (Data): The input graph data.
-        world_pos_index_start (int): The starting index of world position in node features.
-        world_pos_index_end (int): The ending index of world position in node features.
-        node_type_index (int): The index of the node type feature.
-
-    Returns:
-        Data: The graph with updated node features.
-    """
-    # Extract world positions and other features
-    world_pos = graph.x[:, world_pos_index_start:world_pos_index_end]
-    other_features = graph.x[:, world_pos_index_end:]
-
-    # Extract target world positions from graph.y
-    target_world_pos = graph.y[:, world_pos_index_start:world_pos_index_end]
-
-    # Compute obstacle displacement
-    obstacle_displacement = target_world_pos - world_pos
-
-    # Get node types
-    # -3 because the index we gave will be the proper index after we added the
-    # dimensionals obstacle next pos
-    node_type = graph.x[:, node_type_index - 3]
-
-    # Create mask for nodes that are not obstacles
-    mask = node_type != NodeType.OBSTACLE
-    obstacle_displacement[mask] = 0
-
-    # Update node features
-    graph.x = torch.cat([world_pos, obstacle_displacement, other_features], dim=1)
-    return graph
-
-
-def add_world_edges(
-    graph: Data,
-    world_pos_index_start: int,
-    world_pos_index_end: int,
-    node_type_index: int,
-    radius: float = 0.03,
-) -> Data:
-    """
-    Adds world edges to the graph based on proximity in world position.
-
-    Parameters:
-        graph (Data): The input graph data.
-        world_pos_index_start (int): The starting index of world position in node features.
-        world_pos_index_end (int): The ending index of world position in node features.
-        node_type_index (int): The index of the node type feature.
-        radius (float): The radius within which to connect nodes.
-
-    Returns:
-        Data: The graph with added world edges.
-    """
-
-    # Extract world positions
-    def _close_pairs_ckdtree(X, max_d):
-        tree = cKDTree(X.cpu().numpy())
-        pairs = tree.query_pairs(max_d, output_type="ndarray")
-        return torch.Tensor(pairs.T).long()
-
-    world_pos = graph.x[:, world_pos_index_start:world_pos_index_end]
-    added_edges = _close_pairs_ckdtree(world_pos, radius).to(graph.x.device)
-
-    type = graph.x[:, node_type_index]
-
-    m1 = torch.gather(type, -1, added_edges[0]) == NodeType.NORMAL
-    m2 = torch.gather(type, -1, added_edges[1]) == NodeType.NORMAL
-    mask = torch.logical_and(m1, m2)
-
-    added_edges = added_edges[:, mask]
-
-    edge_index = torch.cat([added_edges, graph.edge_index], dim=1)
-    edge_index = to_undirected(edge_index, num_nodes=graph.num_nodes)
-
-    graph.edge_index = edge_index
-    return graph
-
-
-def add_world_pos_features(
-    graph: Data,
-    world_pos_index_start: int,
-    world_pos_index_end: int,
-) -> Data:
-    """
-    Adds world position features to the graph's edge attributes.
-
-    Parameters:
-        graph (Data): The input graph data.
-        world_pos_index_start (int): The starting index of world position in node features.
-        world_pos_index_end (int): The ending index of world position in node features.
-
-    Returns:
-        Data: The graph with updated edge attributes.
-    """
-    world_pos = graph.x[:, world_pos_index_start:world_pos_index_end]
-    senders, receivers = graph.edge_index
-
-    relative_world_pos = world_pos[senders] - world_pos[receivers]
-    relative_world_pos_norm = torch.norm(relative_world_pos, p=2, dim=-1, keepdim=True)
-
-    graph.edge_attr = torch.cat(
-        [
-            graph.edge_attr,
-            relative_world_pos.type_as(graph.edge_attr),
-            relative_world_pos_norm.type_as(graph.edge_attr),
-        ],
-        dim=-1,
-    )
-
-    return graph
-
-
-def add_noise(
-    graph: Data,
-    noise_index_start: Union[int, List[int]],
-    noise_index_end: Union[int, List[int]],
-    noise_scale: Union[float, List[float]],
-    node_type_index: int,
-    t: Optional[float] = None,
-) -> Data:
-    """
-    Adds Gaussian noise to the specified features of the graph's nodes.
-
-    Parameters:
-        graph (Data): The graph to modify.
-        noise_index_start (Union[int, List[int]]): The starting index or indices for noise addition.
-        noise_index_end (Union[int, List[int]]): The ending index or indices for noise addition.
-        noise_scale (Union[float, List[float]]): The standard deviation(s) of the Gaussian noise.
-        node_type_index (int): The index of the node type feature.
-        t (float): If defined, we add a curicullum of noise instead of a fixed one. We follow the fol-
-            lowing formula: noise(t) = 10*std*(1+cos(t*pi))
-
-    Returns:
-        Data: The modified graph with noise added to node features.
-    """
-    # Ensure noise indices are lists
-    if isinstance(noise_index_start, int):
-        noise_index_start = [noise_index_start]
-    if isinstance(noise_index_end, int):
-        noise_index_end = [noise_index_end]
-
-    # Ensure noise scales are lists
-    if isinstance(noise_scale, float):
-        noise_scale = [noise_scale] * len(noise_index_start)
-
-    if len(noise_index_start) != len(noise_index_end):
-        raise ValueError(
-            "noise_index_start and noise_index_end must have the same length."
-        )
-    if len(noise_scale) != len(noise_index_start):
-        raise ValueError(
-            "noise_scale must have the same length as noise_index_start and noise_index_end."
-        )
-
-    node_type = graph.x[:, node_type_index]
-
-    # Mask to zero noise for nodes that are not NORMAL
-    mask = node_type != NodeType.NORMAL
-
-    for start, end, scale in zip(noise_index_start, noise_index_end, noise_scale):
-        feature = graph.x[:, start:end]
-
-        scale_ = 10 * scale * (1 + math.cos(t * math.pi)) if t is not None else scale
-
-        # Generate noise
-        noise = torch.randn_like(feature) * scale_
-
-        # Zero out noise for nodes not of type NORMAL
-        noise[mask] = 0
-
-        # Add noise to features
-        graph.x[:, start:end] = feature + noise
-
-    return graph
-
-
-def compute_min_distance_to_type(
-    graph: Data, target_type: NodeType, node_types: torch.Tensor
-):
-    """
-    Computes the minimum distance from each node to any node of the specified type.
-
-    Parameters:
-        graph (Data): The graph to modify.
-        target_type (NodeType): Nodes to compare to.
-        node_types (torch.Tensor): The node type features
-
-    Returns:
-        torch.Tensor: Tensor of shape [num_nodes] containing minimum distances
-    """
-    # Get masks for target type nodes
-    type_a_mask = node_types == target_type
-
-    # Get positions
-    pos = graph.pos  # [num_nodes, 3]
-
-    # Expand dimensions for broadcasting
-    # [num_nodes, 1, 3] and [1, num_type_a_nodes, 3]
-    pos_expanded = pos.unsqueeze(1)
-    pos_type_a = pos[type_a_mask].unsqueeze(0)
-
-    # Compute pairwise distances
-    # Using broadcasting to compute differences
-    # Result shape: [num_nodes, num_type_a_nodes]
-    distances = torch.sqrt(torch.sum((pos_expanded - pos_type_a) ** 2, dim=-1))
-
-    # Get minimum distance for each node
-    min_distances = torch.min(distances, dim=1)[0]
-
-    return min_distances
-
-
-class Random3DRotate(BaseTransform):
-    """
-    Applies random 3D rotation to node positions and specified feature sets.
-
-    Args:
-        feature_indices (List[Tuple[int, int]]): List of (start_idx, end_idx) tuples
-            indicating which features in graph.x should be rotated as 3D coordinates.
-            Each tuple specifies a range of 3 consecutive features representing x,y,z coordinates.
-    """
-
-    def __init__(self, feature_indices: List[Tuple[int, int]] = None) -> None:
-        self.feature_indices = feature_indices or []
-        # Validate that each range spans 3 features (x,y,z coordinates)
-        for start_idx, end_idx in self.feature_indices:
-            assert end_idx - start_idx == 3, (
-                f"Each feature range must span exactly 3 features for xyz coordinates. "
-                f"Got range {start_idx}-{end_idx}"
-            )
-
-    def _get_random_angles(self):
-        """Generate random rotation angles in degrees and convert to radians."""
-        angles = [random.uniform(-180, 180) for _ in range(3)]
-        return [math.radians(angle) for angle in angles]
-
-    def _build_rotation_matrix(self, alpha, beta, gamma):
-        """Build the complete 3D rotation matrix using the given angles.
-
-        Args:
-            alpha (float): Rotation angle around z-axis (yaw) in radians
-            beta (float): Rotation angle around y-axis (pitch) in radians
-            gamma (float): Rotation angle around x-axis (roll) in radians
-
-        Returns:
-            torch.Tensor: 3x3 rotation matrix
-        """
-        # Compute trigonometric functions for all angles
-        cos_a, sin_a = math.cos(alpha), math.sin(alpha)
-        cos_b, sin_b = math.cos(beta), math.sin(beta)
-        cos_g, sin_g = math.cos(gamma), math.sin(gamma)
-
-        # Build the complete rotation matrix according to the formula
-        matrix = [
-            [
-                cos_a * cos_b,
-                cos_a * sin_b * sin_g + sin_a * cos_g,
-                -cos_a * sin_b * cos_g + sin_a * sin_g,
-            ],
-            [
-                -sin_a * cos_b,
-                -sin_a * sin_b * sin_g + cos_a * cos_g,
-                sin_a * sin_b * cos_g + cos_a * sin_g,
-            ],
-            [sin_b, -cos_b * sin_g, cos_b * cos_g],
-        ]
-
-        return torch.tensor(matrix)
-
-    def _rotate_features(self, x: torch.Tensor, matrix: torch.Tensor) -> torch.Tensor:
-        """Rotate specified feature sets using the rotation matrix."""
-        for start_idx, end_idx in self.feature_indices:
-            feat = x[:, start_idx:end_idx]
-            # Apply rotation
-            rotated_feat = feat @ matrix.to(feat.device, feat.dtype)
-            # Update the features
-            x[:, start_idx:end_idx] = rotated_feat
-        return x
-
-    def forward(self, data: Union[Data, Batch]) -> Union[Data, Batch]:
-        # Generate random angles and build rotation matrix
-        alpha, beta, gamma = self._get_random_angles()
-        rotation_matrix = self._build_rotation_matrix(alpha, beta, gamma)
-
-        # First rotate the node positions if they exist
-        if hasattr(data, "pos") and data.pos is not None:
-            pos = data.pos.view(-1, 1) if data.pos.dim() == 1 else data.pos
-            assert pos.size(-1) == 3, "Node positions must be 3-dimensional"
-            data.pos = pos @ rotation_matrix.to(pos.device, pos.dtype)
-
-        # Then rotate the specified feature sets if they exist
-        if hasattr(data, "x") and data.x is not None and self.feature_indices:
-            data.x = self._rotate_features(data.x, rotation_matrix)
-
-        if hasattr(data, "y") and data.x is not None:
-            target = data.y[:, 0:3]
-            # Apply rotation
-            rotated_target = target @ rotation_matrix.to(target.device, target.dtype)
-            # Update the target
-            data.y = rotated_target
-
-        return data
-
-
-def build_preprocessing(
-    noise_parameters: Optional[dict] = None,
-    world_pos_parameters: Optional[dict] = None,
-    add_edges_features: bool = True,
-    extra_node_features: Optional[
-        Union[Callable[[Data], Data], List[Callable[[Data], Data]]]
-    ] = None,
-    extra_edge_features: Optional[
-        Union[Callable[[Data], Data], List[Callable[[Data], Data]]]
-    ] = None,
-) -> T.Compose:
-    """
-    Builds a preprocessing transform pipeline for the graph data.
-
-    Parameters:
-        noise_parameters (dict, optional): Parameters for adding noise.
-        world_pos_parameters (dict, optional): Parameters for adding world position features.
-        add_edges_features (bool): Whether to add edge features.
-        extra_node_features (Callable or List[Callable], optional): Extra node feature functions to apply first.
-        extra_edge_features (Callable or List[Callable], optional): Extra edge feature functions to apply last.
-
-    Returns:
-        T.Compose: A composition of graph transformations.
-    """
-    preprocessing: List[Callable[[Data], Data]] = []
-
-    # Add extra node features functions at the beginning
-    if extra_node_features is not None:
-        if not isinstance(extra_node_features, list):
-            extra_node_features = [extra_node_features]
-        preprocessing.extend(extra_node_features)
-
-    if world_pos_parameters is not None:
-        print("Adding world position features to the graph.")
-        preprocessing.extend(
-            [
-                partial(
-                    add_obstacles_next_pos,
-                    world_pos_index_start=world_pos_parameters["world_pos_index_start"],
-                    world_pos_index_end=world_pos_parameters["world_pos_index_end"],
-                    node_type_index=world_pos_parameters["node_type_index"],
-                ),
-                T.FaceToEdge(remove_faces=False),
-                partial(
-                    add_world_edges,
-                    world_pos_index_start=world_pos_parameters["world_pos_index_start"],
-                    world_pos_index_end=world_pos_parameters["world_pos_index_end"],
-                    node_type_index=world_pos_parameters["node_type_index"],
-                    radius=world_pos_parameters.get("radius", 0.03),
-                ),
-            ]
-        )
-        preprocessing.extend(add_edge_features())
-        preprocessing.append(
-            partial(
-                add_world_pos_features,
-                world_pos_index_start=world_pos_parameters["world_pos_index_start"],
-                world_pos_index_end=world_pos_parameters["world_pos_index_end"],
-            )
-        )
-    else:
-        preprocessing.append(T.FaceToEdge(remove_faces=False))
-        if add_edges_features:
-            preprocessing.extend(add_edge_features())
-
-    if noise_parameters is not None:
-        add_noise_transform = partial(
-            add_noise,
-            noise_index_start=noise_parameters["noise_index_start"],
-            noise_index_end=noise_parameters["noise_index_end"],
-            noise_scale=noise_parameters["noise_scale"],
-            node_type_index=noise_parameters["node_type_index"],
-        )
-        # Insert after the first transform
-        preprocessing.insert(1, add_noise_transform)
-
-    # Append extra edge features functions at the end
-    if extra_edge_features is not None:
-        if not isinstance(extra_edge_features, list):
-            extra_edge_features = [extra_edge_features]
-        preprocessing.extend(extra_edge_features)
-
-    return T.Compose(preprocessing)
-=======
 import math
 import random
 from functools import partial
@@ -893,5 +447,4 @@
             extra_edge_features = [extra_edge_features]
         preprocessing.extend(extra_edge_features)
 
-    return T.Compose(preprocessing)
->>>>>>> c11fd471
+    return T.Compose(preprocessing)