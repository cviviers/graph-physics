--- conflicted
+++ resolved
@@ -1,102 +1,3 @@
-<<<<<<< HEAD
-import torch
-import torch_geometric.transforms as T
-import numpy as np
-from graphphysics.utils.torch_graph import (
-    mesh_to_graph,
-    meshdata_to_graph,
-    compute_k_hop_edge_index,
-    compute_k_hop_graph,
-    torch_graph_to_mesh,
-)
-from tests.mock import get_meshs_from_vtu
-
-
-def test_meshdata_to_graph():
-    mesh = get_meshs_from_vtu()[0]
-    graph = meshdata_to_graph(
-        points=mesh.points,
-        cells=mesh.cells_dict["triangle"],
-        point_data=mesh.point_data,
-    )
-    assert graph.x.shape[0] == 1923
-    assert graph.pos.shape[0] == 1923
-
-def test_meshdata_to_graph_3d():
-    points = np.array([
-        [0.0, 0.0, 0.0],
-        [1.0, 0.0, 0.0],
-        [0.0, 1.0, 0.0],
-        [0.0, 0.0, 1.0],
-    ], dtype=np.float32)
-
-    cells = np.array([
-        [0, 1, 2, 3]
-    ], dtype=np.int32)
-
-    point_data = {
-        'dummy_feature': np.array([1.0, 2.0, 3.0, 4.0], dtype=np.float32)
-    }
-
-    graph = meshdata_to_graph(
-        points=points,
-        cells=cells,
-        point_data=point_data,
-    )
-
-    assert graph.x.shape[0] == 4
-
-def test_mesh_to_graph():
-    mesh = get_meshs_from_vtu()[0]
-    graph = mesh_to_graph(mesh=mesh)
-    assert graph.x.shape[0] == 1923
-    assert graph.pos.shape[0] == 1923
-
-def test_khop_edges():
-    mesh = get_meshs_from_vtu()[0]
-    graph = mesh_to_graph(mesh=mesh)
-    device = "cuda" if torch.cuda.is_available() else "cpu"
-    graph.to(device)
-    graph = T.FaceToEdge()(graph)
-    khoped_edge_index = compute_k_hop_edge_index(graph.edge_index, 2, graph.num_nodes)
-    assert khoped_edge_index[0].shape > graph.edge_index[0].shape
-
-
-def test_khop_graph():
-    mesh = get_meshs_from_vtu()[0]
-    graph = mesh_to_graph(mesh=mesh)
-    print(graph)
-    device = "cuda" if torch.cuda.is_available() else "cpu"
-    graph.to(device)
-    graph = T.FaceToEdge()(graph)
-    print(graph)
-    khoped_graph_no_edge_attribute = compute_k_hop_graph(graph, 2, False)
-    assert (
-        khoped_graph_no_edge_attribute.edge_index[0].shape > graph.edge_index[0].shape
-    )
-    assert khoped_graph_no_edge_attribute.edge_attr is None
-
-    khoped_graph = compute_k_hop_graph(graph, 2, True)
-    assert khoped_graph.edge_index[0].shape > graph.edge_index[0].shape
-    assert khoped_graph.edge_attr is not None
-
-
-def test_torch_graph_to_mesh():
-    mesh = get_meshs_from_vtu()[0]
-    graph = meshdata_to_graph(
-        points=mesh.points,
-        cells=mesh.cells_dict["triangle"],
-        point_data=mesh.point_data,
-    )
-
-    new_mesh = torch_graph_to_mesh(
-        graph=graph, node_features_mapping={"velocity_x": 0, "velocity_y": 1}
-    )
-
-    assert len(mesh.points) == len(new_mesh.points)
-    for k in list(mesh.point_data.keys()):
-        assert np.array_equal(mesh.point_data[k], new_mesh.point_data[k])
-=======
 import torch
 import torch_geometric.transforms as T
 import numpy as np
@@ -195,5 +96,4 @@
 
     assert len(mesh.points) == len(new_mesh.points)
     for k in list(mesh.point_data.keys()):
-        assert np.array_equal(mesh.point_data[k], new_mesh.point_data[k])
->>>>>>> f8472eb0
+        assert np.array_equal(mesh.point_data[k], new_mesh.point_data[k])