<<<<<<< HEAD
import unittest
import meshio
import numpy as np
import os
import shutil
import torch
from torch_geometric.data import Data

from graphphysics.utils.meshio_mesh import convert_to_meshio_vtu, vtu_to_xdmf
from tests.mock import MOCK_VTU_FOLDER_PATH, MOCK_VTU_ANEURYSM_FOLDER_PATH


class TestConvertToMeshioVtu(unittest.TestCase):
    def setUp(self):
        self.pos_2d = torch.tensor([[0.0, 0.0], [1.0, 0.0], [0.0, 1.0]])
        self.face_2d = torch.tensor([[0], [1], [2]])
        self.pos_3d = torch.tensor(
            [[0.0, 0.0, 0.0], [1.0, 0.0, 0.0], [0.0, 1.0, 0.0], [0.0, 0.0, 1.0]]
        )
        self.face_3d = torch.tensor([[0, 0, 0, 0], [1, 1, 2, 2], [2, 3, 3, 3]])
        self.tetra = torch.tensor([[0], [1], [2], [3]])

    def test_2d_graph(self):
        """Test conversion for a 2D graph."""
        graph = Data(pos=self.pos_2d, face=self.face_2d)
        mesh = convert_to_meshio_vtu(graph)

        # Check that mesh points have shape (N, 3)
        self.assertEqual(mesh.points.shape, (3, 3))
        # Check that third coordinate is zero
        np.testing.assert_array_equal(mesh.points[:, 2], np.zeros(3))
        # Check that the number of faces matches the number of cells
        self.assertEqual(mesh.cells_dict["triangle"].shape[0], self.face_2d.size(1))

    def test_3d_graph(self):
        """Test conversion for a 3D graph."""
        graph = Data(pos=self.pos_3d, face=self.face_3d, tetra=self.tetra)
        mesh = convert_to_meshio_vtu(graph)

        # Check that mesh points have shape (N, 3)
        self.assertEqual(mesh.points.shape, (4, 3))

        # Check that the number of tetrahedras matches the number of cells
        self.assertEqual(mesh.cells_dict["tetra"].shape[0], self.face_2d.size(1))

    def test_add_all_data(self):
        """Test adding all node features to mesh point data when x is 2D."""
        x = torch.tensor([[10, 20], [30, 40], [50, 60]])
        graph = Data(pos=self.pos_2d, face=self.face_2d, x=x)
        mesh = convert_to_meshio_vtu(graph, add_all_data=True)

        # Check that point data has the correct keys
        self.assertIn("x0", mesh.point_data)
        self.assertIn("x1", mesh.point_data)
        # Check that data matches the graph's x
        np.testing.assert_array_equal(mesh.point_data["x0"], x[:, 0].numpy())
        np.testing.assert_array_equal(mesh.point_data["x1"], x[:, 1].numpy())

    def test_missing_pos(self):
        """Test error handling when graph.pos is missing."""
        graph = Data(face=self.face_2d)
        with self.assertRaises(ValueError) as context:
            convert_to_meshio_vtu(graph)
        self.assertIn(
            "Graph must have 'pos' attribute with node positions.",
            str(context.exception),
        )

    def test_missing_face(self):
        """Test error handling when graph.face is missing."""
        graph = Data(pos=self.pos_2d)
        with self.assertRaises(ValueError) as context:
            convert_to_meshio_vtu(graph)
        self.assertIn(
            "Graph must have 'face' attribute with face indices.",
            str(context.exception),
        )

    def test_unsupported_vertex_dimension(self):
        """Test error handling when pos has more than 3 dimensions."""
        pos = torch.tensor([[1.0, 2.0, 3.0, 4.0], [5.0, 6.0, 7.0, 8.0]])
        graph = Data(pos=pos, face=self.face_3d)
        with self.assertRaises(ValueError) as context:
            convert_to_meshio_vtu(graph)
        self.assertIn("Unsupported vertex dimension: 4", str(context.exception))

    def test_empty_graph(self):
        """Test conversion with an empty graph."""
        pos = torch.empty((0, 2))
        face = torch.empty((2, 0), dtype=torch.long)
        graph = Data(pos=pos, face=face)
        mesh = convert_to_meshio_vtu(graph)

        # Check that mesh has no points
        self.assertEqual(len(mesh.points), 0)

    def test_large_graph(self):
        """Test conversion with a large graph."""
        num_nodes = 1000
        pos = torch.randn((num_nodes, 2))
        face = torch.randint(0, num_nodes, (3, num_nodes), dtype=torch.long)

        graph = Data(pos=pos, face=face)
        mesh = convert_to_meshio_vtu(graph)

        # Check that mesh points and cells have the correct shape
        self.assertEqual(mesh.points.shape, (num_nodes, 3))
        self.assertEqual(mesh.cells_dict["triangle"].shape, (face.size(1), 3))


class TestVtuToXdmf(unittest.TestCase):
    def setUp(self):
        self.files_2d = [
            os.path.join(MOCK_VTU_FOLDER_PATH, f)
            for f in os.listdir(MOCK_VTU_FOLDER_PATH)
        ]
        self.files_3d = [
            os.path.join(MOCK_VTU_ANEURYSM_FOLDER_PATH, f)
            for f in os.listdir(MOCK_VTU_ANEURYSM_FOLDER_PATH)
        ]

        self.tmp_dir = "tests/mock_vtu_tmp"
        self.filename = os.path.join(self.tmp_dir, "test_xdmf_compression")
        shutil.copytree(MOCK_VTU_FOLDER_PATH, self.tmp_dir)
        self.tmp_files = [
            os.path.join(self.tmp_dir, f) for f in os.listdir(self.tmp_dir)
        ]

    def tearDown(self):
        shutil.rmtree(self.tmp_dir)

    def test_2d_vtus(self):
        """Test 2D vtus compression"""
        vtu_to_xdmf(self.filename, self.files_2d, remove_vtus=False)

        self.assertTrue(os.path.exists(f"{self.filename}.h5"))
        self.assertTrue(os.path.exists(f"{self.filename}.xdmf"))

        vtu_meshes = [meshio.read(f) for f in self.files_2d]
        with meshio.xdmf.TimeSeriesReader(f"{self.filename}.xdmf") as reader:
            points, cells = reader.read_points_cells()
            self.assertEqual(len(points), len(vtu_meshes[0].points))
            self.assertEqual(reader.num_steps, len(vtu_meshes))
            for i in range(reader.num_steps):
                time, point_data, cell_data = reader.read_data(i)
                self.assertEqual(point_data.keys(), vtu_meshes[i].point_data.keys())
                for key in point_data.keys():
                    self.assertTrue(
                        np.array_equal(point_data[key], vtu_meshes[i].point_data[key])
                    )

        os.remove(f"{self.filename}.h5")
        os.remove(f"{self.filename}.xdmf")


    def test_3d_vtus(self):
        """Test 3D vtus compression"""

        vtu_to_xdmf(self.filename, self.files_3d, remove_vtus=False)

        self.assertTrue(os.path.exists(f"{self.filename}.h5"))
        self.assertTrue(os.path.exists(f"{self.filename}.xdmf"))

        vtu_meshes = [meshio.read(f) for f in self.files_3d]
        with meshio.xdmf.TimeSeriesReader(f"{self.filename}.xdmf") as reader:
            points, cells = reader.read_points_cells()
            self.assertEqual(len(points), len(vtu_meshes[0].points))
            self.assertEqual(reader.num_steps, len(vtu_meshes))

            for i in range(reader.num_steps):
                time, point_data, cell_data = reader.read_data(i)
                self.assertEqual(point_data.keys(), vtu_meshes[i].point_data.keys())
                for key in point_data.keys():
                    self.assertTrue(
                        np.array_equal(point_data[key], vtu_meshes[i].point_data[key])
                    )

        os.remove(f"{self.filename}.h5")
        os.remove(f"{self.filename}.xdmf")


    def test_remove_vtus(self):
        """Test the VTUs removal after compression."""

        vtu_to_xdmf(self.filename, self.tmp_files, remove_vtus=True)

        # Check that all vtu files were removed.
        for file in self.tmp_files:
            self.assertFalse(os.path.exists(file))
        os.remove(f"{self.filename}.h5")
        os.remove(f"{self.filename}.xdmf")


if __name__ == "__main__":
    unittest.main()
=======
import unittest
import meshio
import numpy as np
import os
import shutil
import torch
from torch_geometric.data import Data

from graphphysics.utils.meshio_mesh import convert_to_meshio_vtu, vtu_to_xdmf
from tests.mock import MOCK_VTU_FOLDER_PATH, MOCK_VTU_ANEURYSM_FOLDER_PATH


class TestConvertToMeshioVtu(unittest.TestCase):
    def setUp(self):
        self.pos_2d = torch.tensor([[0.0, 0.0], [1.0, 0.0], [0.0, 1.0]])
        self.face_2d = torch.tensor([[0], [1], [2]])
        self.pos_3d = torch.tensor(
            [[0.0, 0.0, 0.0], [1.0, 0.0, 0.0], [0.0, 1.0, 0.0], [0.0, 0.0, 1.0]]
        )
        self.face_3d = torch.tensor([[0, 0, 0, 0], [1, 1, 2, 2], [2, 3, 3, 3]])
        self.tetra = torch.tensor([[0], [1], [2], [3]])

    def test_2d_graph(self):
        """Test conversion for a 2D graph."""
        graph = Data(pos=self.pos_2d, face=self.face_2d)
        mesh = convert_to_meshio_vtu(graph)

        # Check that mesh points have shape (N, 3)
        self.assertEqual(mesh.points.shape, (3, 3))
        # Check that third coordinate is zero
        np.testing.assert_array_equal(mesh.points[:, 2], np.zeros(3))
        # Check that the number of faces matches the number of cells
        self.assertEqual(mesh.cells_dict["triangle"].shape[0], self.face_2d.size(1))

    def test_3d_graph(self):
        """Test conversion for a 3D graph."""
        graph = Data(pos=self.pos_3d, face=self.face_3d, tetra=self.tetra)
        mesh = convert_to_meshio_vtu(graph)

        # Check that mesh points have shape (N, 3)
        self.assertEqual(mesh.points.shape, (4, 3))

        # Check that the number of tetrahedras matches the number of cells
        self.assertEqual(mesh.cells_dict["tetra"].shape[0], self.face_2d.size(1))

    def test_add_all_data(self):
        """Test adding all node features to mesh point data when x is 2D."""
        x = torch.tensor([[10, 20], [30, 40], [50, 60]])
        graph = Data(pos=self.pos_2d, face=self.face_2d, x=x)
        mesh = convert_to_meshio_vtu(graph, add_all_data=True)

        # Check that point data has the correct keys
        self.assertIn("x0", mesh.point_data)
        self.assertIn("x1", mesh.point_data)
        # Check that data matches the graph's x
        np.testing.assert_array_equal(mesh.point_data["x0"], x[:, 0].numpy())
        np.testing.assert_array_equal(mesh.point_data["x1"], x[:, 1].numpy())

    def test_missing_pos(self):
        """Test error handling when graph.pos is missing."""
        graph = Data(face=self.face_2d)
        with self.assertRaises(ValueError) as context:
            convert_to_meshio_vtu(graph)
        self.assertIn(
            "Graph must have 'pos' attribute with node positions.",
            str(context.exception),
        )

    def test_missing_face(self):
        """Test error handling when graph.face is missing."""
        graph = Data(pos=self.pos_2d)
        with self.assertRaises(ValueError) as context:
            convert_to_meshio_vtu(graph)
        self.assertIn(
            "Graph must have 'face' attribute with face indices.",
            str(context.exception),
        )

    def test_unsupported_vertex_dimension(self):
        """Test error handling when pos has more than 3 dimensions."""
        pos = torch.tensor([[1.0, 2.0, 3.0, 4.0], [5.0, 6.0, 7.0, 8.0]])
        graph = Data(pos=pos, face=self.face_3d)
        with self.assertRaises(ValueError) as context:
            convert_to_meshio_vtu(graph)
        self.assertIn("Unsupported vertex dimension: 4", str(context.exception))

    def test_empty_graph(self):
        """Test conversion with an empty graph."""
        pos = torch.empty((0, 2))
        face = torch.empty((2, 0), dtype=torch.long)
        graph = Data(pos=pos, face=face)
        mesh = convert_to_meshio_vtu(graph)

        # Check that mesh has no points
        self.assertEqual(len(mesh.points), 0)

    def test_large_graph(self):
        """Test conversion with a large graph."""
        num_nodes = 1000
        pos = torch.randn((num_nodes, 2))
        face = torch.randint(0, num_nodes, (3, num_nodes), dtype=torch.long)

        graph = Data(pos=pos, face=face)
        mesh = convert_to_meshio_vtu(graph)

        # Check that mesh points and cells have the correct shape
        self.assertEqual(mesh.points.shape, (num_nodes, 3))
        self.assertEqual(mesh.cells_dict["triangle"].shape, (face.size(1), 3))


class TestVtuToXdmf(unittest.TestCase):
    def setUp(self):
        self.files_2d = [
            os.path.join(MOCK_VTU_FOLDER_PATH, f)
            for f in os.listdir(MOCK_VTU_FOLDER_PATH)
        ]
        self.files_3d = [
            os.path.join(MOCK_VTU_ANEURYSM_FOLDER_PATH, f)
            for f in os.listdir(MOCK_VTU_ANEURYSM_FOLDER_PATH)
        ]

        self.tmp_dir = "tests/mock_vtu_tmp"
        self.filename = os.path.join(self.tmp_dir, "test_xdmf_compression")
        shutil.copytree(MOCK_VTU_FOLDER_PATH, self.tmp_dir)
        self.tmp_files = [
            os.path.join(self.tmp_dir, f) for f in os.listdir(self.tmp_dir)
        ]

    def tearDown(self):
        shutil.rmtree(self.tmp_dir)

    def test_2d_vtus(self):
        """Test 2D vtus compression"""
        vtu_to_xdmf(self.filename, self.files_2d, remove_vtus=False)

        self.assertTrue(os.path.exists(f"{self.filename}.h5"))
        self.assertTrue(os.path.exists(f"{self.filename}.xdmf"))

        vtu_meshes = [meshio.read(f) for f in self.files_2d]
        with meshio.xdmf.TimeSeriesReader(f"{self.filename}.xdmf") as reader:
            points, cells = reader.read_points_cells()
            self.assertEqual(len(points), len(vtu_meshes[0].points))
            self.assertEqual(reader.num_steps, len(vtu_meshes))
            for i in range(reader.num_steps):
                time, point_data, cell_data = reader.read_data(i)
                self.assertEqual(point_data.keys(), vtu_meshes[i].point_data.keys())
                for key in point_data.keys():
                    self.assertTrue(
                        np.array_equal(point_data[key], vtu_meshes[i].point_data[key])
                    )

        os.remove(f"{self.filename}.h5")
        os.remove(f"{self.filename}.xdmf")

    def test_3d_vtus(self):
        """Test 3D vtus compression"""

        vtu_to_xdmf(self.filename, self.files_3d, remove_vtus=False)

        self.assertTrue(os.path.exists(f"{self.filename}.h5"))
        self.assertTrue(os.path.exists(f"{self.filename}.xdmf"))

        vtu_meshes = [meshio.read(f) for f in self.files_3d]
        with meshio.xdmf.TimeSeriesReader(f"{self.filename}.xdmf") as reader:
            points, cells = reader.read_points_cells()
            self.assertEqual(len(points), len(vtu_meshes[0].points))
            self.assertEqual(reader.num_steps, len(vtu_meshes))

            for i in range(reader.num_steps):
                time, point_data, cell_data = reader.read_data(i)
                self.assertEqual(point_data.keys(), vtu_meshes[i].point_data.keys())
                for key in point_data.keys():
                    self.assertTrue(
                        np.array_equal(point_data[key], vtu_meshes[i].point_data[key])
                    )

        os.remove(f"{self.filename}.h5")
        os.remove(f"{self.filename}.xdmf")

    def test_remove_vtus(self):
        """Test the VTUs removal after compression."""

        vtu_to_xdmf(self.filename, self.tmp_files, remove_vtus=True)

        # Check that all vtu files were removed.
        for file in self.tmp_files:
            self.assertFalse(os.path.exists(file))
        os.remove(f"{self.filename}.h5")
        os.remove(f"{self.filename}.xdmf")


if __name__ == "__main__":
    unittest.main()
>>>>>>> f8472eb0
<|MERGE_RESOLUTION|>--- conflicted
+++ resolved
@@ -1,200 +1,3 @@
-<<<<<<< HEAD
-import unittest
-import meshio
-import numpy as np
-import os
-import shutil
-import torch
-from torch_geometric.data import Data
-
-from graphphysics.utils.meshio_mesh import convert_to_meshio_vtu, vtu_to_xdmf
-from tests.mock import MOCK_VTU_FOLDER_PATH, MOCK_VTU_ANEURYSM_FOLDER_PATH
-
-
-class TestConvertToMeshioVtu(unittest.TestCase):
-    def setUp(self):
-        self.pos_2d = torch.tensor([[0.0, 0.0], [1.0, 0.0], [0.0, 1.0]])
-        self.face_2d = torch.tensor([[0], [1], [2]])
-        self.pos_3d = torch.tensor(
-            [[0.0, 0.0, 0.0], [1.0, 0.0, 0.0], [0.0, 1.0, 0.0], [0.0, 0.0, 1.0]]
-        )
-        self.face_3d = torch.tensor([[0, 0, 0, 0], [1, 1, 2, 2], [2, 3, 3, 3]])
-        self.tetra = torch.tensor([[0], [1], [2], [3]])
-
-    def test_2d_graph(self):
-        """Test conversion for a 2D graph."""
-        graph = Data(pos=self.pos_2d, face=self.face_2d)
-        mesh = convert_to_meshio_vtu(graph)
-
-        # Check that mesh points have shape (N, 3)
-        self.assertEqual(mesh.points.shape, (3, 3))
-        # Check that third coordinate is zero
-        np.testing.assert_array_equal(mesh.points[:, 2], np.zeros(3))
-        # Check that the number of faces matches the number of cells
-        self.assertEqual(mesh.cells_dict["triangle"].shape[0], self.face_2d.size(1))
-
-    def test_3d_graph(self):
-        """Test conversion for a 3D graph."""
-        graph = Data(pos=self.pos_3d, face=self.face_3d, tetra=self.tetra)
-        mesh = convert_to_meshio_vtu(graph)
-
-        # Check that mesh points have shape (N, 3)
-        self.assertEqual(mesh.points.shape, (4, 3))
-
-        # Check that the number of tetrahedras matches the number of cells
-        self.assertEqual(mesh.cells_dict["tetra"].shape[0], self.face_2d.size(1))
-
-    def test_add_all_data(self):
-        """Test adding all node features to mesh point data when x is 2D."""
-        x = torch.tensor([[10, 20], [30, 40], [50, 60]])
-        graph = Data(pos=self.pos_2d, face=self.face_2d, x=x)
-        mesh = convert_to_meshio_vtu(graph, add_all_data=True)
-
-        # Check that point data has the correct keys
-        self.assertIn("x0", mesh.point_data)
-        self.assertIn("x1", mesh.point_data)
-        # Check that data matches the graph's x
-        np.testing.assert_array_equal(mesh.point_data["x0"], x[:, 0].numpy())
-        np.testing.assert_array_equal(mesh.point_data["x1"], x[:, 1].numpy())
-
-    def test_missing_pos(self):
-        """Test error handling when graph.pos is missing."""
-        graph = Data(face=self.face_2d)
-        with self.assertRaises(ValueError) as context:
-            convert_to_meshio_vtu(graph)
-        self.assertIn(
-            "Graph must have 'pos' attribute with node positions.",
-            str(context.exception),
-        )
-
-    def test_missing_face(self):
-        """Test error handling when graph.face is missing."""
-        graph = Data(pos=self.pos_2d)
-        with self.assertRaises(ValueError) as context:
-            convert_to_meshio_vtu(graph)
-        self.assertIn(
-            "Graph must have 'face' attribute with face indices.",
-            str(context.exception),
-        )
-
-    def test_unsupported_vertex_dimension(self):
-        """Test error handling when pos has more than 3 dimensions."""
-        pos = torch.tensor([[1.0, 2.0, 3.0, 4.0], [5.0, 6.0, 7.0, 8.0]])
-        graph = Data(pos=pos, face=self.face_3d)
-        with self.assertRaises(ValueError) as context:
-            convert_to_meshio_vtu(graph)
-        self.assertIn("Unsupported vertex dimension: 4", str(context.exception))
-
-    def test_empty_graph(self):
-        """Test conversion with an empty graph."""
-        pos = torch.empty((0, 2))
-        face = torch.empty((2, 0), dtype=torch.long)
-        graph = Data(pos=pos, face=face)
-        mesh = convert_to_meshio_vtu(graph)
-
-        # Check that mesh has no points
-        self.assertEqual(len(mesh.points), 0)
-
-    def test_large_graph(self):
-        """Test conversion with a large graph."""
-        num_nodes = 1000
-        pos = torch.randn((num_nodes, 2))
-        face = torch.randint(0, num_nodes, (3, num_nodes), dtype=torch.long)
-
-        graph = Data(pos=pos, face=face)
-        mesh = convert_to_meshio_vtu(graph)
-
-        # Check that mesh points and cells have the correct shape
-        self.assertEqual(mesh.points.shape, (num_nodes, 3))
-        self.assertEqual(mesh.cells_dict["triangle"].shape, (face.size(1), 3))
-
-
-class TestVtuToXdmf(unittest.TestCase):
-    def setUp(self):
-        self.files_2d = [
-            os.path.join(MOCK_VTU_FOLDER_PATH, f)
-            for f in os.listdir(MOCK_VTU_FOLDER_PATH)
-        ]
-        self.files_3d = [
-            os.path.join(MOCK_VTU_ANEURYSM_FOLDER_PATH, f)
-            for f in os.listdir(MOCK_VTU_ANEURYSM_FOLDER_PATH)
-        ]
-
-        self.tmp_dir = "tests/mock_vtu_tmp"
-        self.filename = os.path.join(self.tmp_dir, "test_xdmf_compression")
-        shutil.copytree(MOCK_VTU_FOLDER_PATH, self.tmp_dir)
-        self.tmp_files = [
-            os.path.join(self.tmp_dir, f) for f in os.listdir(self.tmp_dir)
-        ]
-
-    def tearDown(self):
-        shutil.rmtree(self.tmp_dir)
-
-    def test_2d_vtus(self):
-        """Test 2D vtus compression"""
-        vtu_to_xdmf(self.filename, self.files_2d, remove_vtus=False)
-
-        self.assertTrue(os.path.exists(f"{self.filename}.h5"))
-        self.assertTrue(os.path.exists(f"{self.filename}.xdmf"))
-
-        vtu_meshes = [meshio.read(f) for f in self.files_2d]
-        with meshio.xdmf.TimeSeriesReader(f"{self.filename}.xdmf") as reader:
-            points, cells = reader.read_points_cells()
-            self.assertEqual(len(points), len(vtu_meshes[0].points))
-            self.assertEqual(reader.num_steps, len(vtu_meshes))
-            for i in range(reader.num_steps):
-                time, point_data, cell_data = reader.read_data(i)
-                self.assertEqual(point_data.keys(), vtu_meshes[i].point_data.keys())
-                for key in point_data.keys():
-                    self.assertTrue(
-                        np.array_equal(point_data[key], vtu_meshes[i].point_data[key])
-                    )
-
-        os.remove(f"{self.filename}.h5")
-        os.remove(f"{self.filename}.xdmf")
-
-
-    def test_3d_vtus(self):
-        """Test 3D vtus compression"""
-
-        vtu_to_xdmf(self.filename, self.files_3d, remove_vtus=False)
-
-        self.assertTrue(os.path.exists(f"{self.filename}.h5"))
-        self.assertTrue(os.path.exists(f"{self.filename}.xdmf"))
-
-        vtu_meshes = [meshio.read(f) for f in self.files_3d]
-        with meshio.xdmf.TimeSeriesReader(f"{self.filename}.xdmf") as reader:
-            points, cells = reader.read_points_cells()
-            self.assertEqual(len(points), len(vtu_meshes[0].points))
-            self.assertEqual(reader.num_steps, len(vtu_meshes))
-
-            for i in range(reader.num_steps):
-                time, point_data, cell_data = reader.read_data(i)
-                self.assertEqual(point_data.keys(), vtu_meshes[i].point_data.keys())
-                for key in point_data.keys():
-                    self.assertTrue(
-                        np.array_equal(point_data[key], vtu_meshes[i].point_data[key])
-                    )
-
-        os.remove(f"{self.filename}.h5")
-        os.remove(f"{self.filename}.xdmf")
-
-
-    def test_remove_vtus(self):
-        """Test the VTUs removal after compression."""
-
-        vtu_to_xdmf(self.filename, self.tmp_files, remove_vtus=True)
-
-        # Check that all vtu files were removed.
-        for file in self.tmp_files:
-            self.assertFalse(os.path.exists(file))
-        os.remove(f"{self.filename}.h5")
-        os.remove(f"{self.filename}.xdmf")
-
-
-if __name__ == "__main__":
-    unittest.main()
-=======
 import unittest
 import meshio
 import numpy as np
@@ -387,5 +190,4 @@
 
 
 if __name__ == "__main__":
-    unittest.main()
->>>>>>> f8472eb0
+    unittest.main()